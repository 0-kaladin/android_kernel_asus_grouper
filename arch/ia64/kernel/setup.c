--- conflicted
+++ resolved
@@ -359,11 +359,7 @@
 	}
 #endif
 
-<<<<<<< HEAD
-#ifdef CONFIG_CRASH_KERNEL
-=======
 #ifdef CONFIG_CRASH_DUMP
->>>>>>> c07f62e5
 	if (reserve_elfcorehdr(&rsvd_region[n].start,
 			       &rsvd_region[n].end) == 0)
 		n++;

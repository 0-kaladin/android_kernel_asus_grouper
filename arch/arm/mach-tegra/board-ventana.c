/*
 * arch/arm/mach-tegra/board-ventana.c
 *
 * Copyright (c) 2010-2011, NVIDIA Corporation.
 *
 * This program is free software; you can redistribute it and/or modify
 * it under the terms of the GNU General Public License as published by
 * the Free Software Foundation; either version 2 of the License, or
 * (at your option) any later version.
 *
 * This program is distributed in the hope that it will be useful, but WITHOUT
 * ANY WARRANTY; without even the implied warranty of MERCHANTABILITY or
 * FITNESS FOR A PARTICULAR PURPOSE.  See the GNU General Public License for
 * more details.
 *
 * You should have received a copy of the GNU General Public License along
 * with this program; if not, write to the Free Software Foundation, Inc.,
 * 51 Franklin Street, Fifth Floor, Boston, MA  02110-1301, USA.
 */

#include <linux/kernel.h>
#include <linux/init.h>
#include <linux/slab.h>
#include <linux/ctype.h>
#include <linux/platform_device.h>
#include <linux/clk.h>
#include <linux/serial_8250.h>
#include <linux/i2c.h>
#include <linux/i2c/panjit_ts.h>
#include <linux/dma-mapping.h>
#include <linux/delay.h>
#include <linux/i2c-tegra.h>
#include <linux/gpio.h>
#include <linux/gpio_keys.h>
#include <linux/input.h>
<<<<<<< HEAD
#include <linux/platform_data/tegra_usb.h>
#include <linux/mfd/tps6586x.h>
#include <linux/memblock.h>
#include <linux/i2c/atmel_mxt_ts.h>
#include <linux/tegra_uart.h>

#include <sound/wm8903.h>
=======
#include <linux/usb/android_composite.h>
>>>>>>> 3ac6e2e8

#include <mach/clk.h>
#include <mach/iomap.h>
#include <mach/irqs.h>
#include <mach/pinmux.h>
#include <mach/iomap.h>
#include <mach/io.h>
#include <mach/i2s.h>
#include <mach/tegra_wm8903_pdata.h>

#include <asm/mach-types.h>
#include <asm/mach/arch.h>
#include <mach/usb_phy.h>

#include "board.h"
#include "clock.h"
#include "board-ventana.h"
#include "devices.h"
#include "gpio-names.h"
<<<<<<< HEAD
#include "wakeups-t2.h"
#include "pm.h"
=======
#include "fuse.h"
>>>>>>> 3ac6e2e8

static struct tegra_utmip_config utmi_phy_config[] = {
	[0] = {
			.hssync_start_delay = 9,
			.idle_wait_delay = 17,
			.elastic_limit = 16,
			.term_range_adj = 6,
			.xcvr_setup = 15,
			.xcvr_setup_offset = 0,
			.xcvr_use_fuses = 1,
			.xcvr_lsfslew = 2,
			.xcvr_lsrslew = 2,
	},
	[1] = {
			.hssync_start_delay = 9,
			.idle_wait_delay = 17,
			.elastic_limit = 16,
			.term_range_adj = 6,
			.xcvr_setup = 8,
			.xcvr_setup_offset = 0,
			.xcvr_use_fuses = 1,
			.xcvr_lsfslew = 2,
			.xcvr_lsrslew = 2,
	},
};

static struct tegra_ulpi_config ulpi_phy_config = {
	.reset_gpio = TEGRA_GPIO_PG2,
	.clk = "cdev2",
};

#ifdef CONFIG_BCM4329_RFKILL

static struct resource ventana_bcm4329_rfkill_resources[] = {
	{
		.name   = "bcm4329_nshutdown_gpio",
		.start  = TEGRA_GPIO_PU0,
		.end    = TEGRA_GPIO_PU0,
		.flags  = IORESOURCE_IO,
	},
};

static struct platform_device ventana_bcm4329_rfkill_device = {
	.name = "bcm4329_rfkill",
	.id             = -1,
	.num_resources  = ARRAY_SIZE(ventana_bcm4329_rfkill_resources),
	.resource       = ventana_bcm4329_rfkill_resources,
};

static noinline void __init ventana_bt_rfkill(void)
{
	/*Add Clock Resource*/
	clk_add_alias("bcm4329_32k_clk", ventana_bcm4329_rfkill_device.name, \
				"blink", NULL);

	platform_device_register(&ventana_bcm4329_rfkill_device);

	return;
}
#else
static inline void ventana_bt_rfkill(void) { }
#endif

static __initdata struct tegra_clk_init_table ventana_clk_init_table[] = {
	/* name		parent		rate		enabled */
	{ "blink",	"clk_32k",	32768,		false},
	{ "pll_p_out4",	"pll_p",	24000000,	true },
	{ "pwm",	"clk_32k",	32768,		false},
	{ "i2s1",	"pll_a_out0",	0,		false},
	{ "i2s2",	"pll_a_out0",	0,		false},
	{ "spdif_out",	"pll_a_out0",	0,		false},
	{ NULL,		NULL,		0,		0},
};

<<<<<<< HEAD
static struct tegra_ulpi_config ventana_ehci2_ulpi_phy_config = {
	.reset_gpio = TEGRA_GPIO_PV1,
	.clk = "cdev2",
};

static struct tegra_ehci_platform_data ventana_ehci2_ulpi_platform_data = {
	.operating_mode = TEGRA_USB_HOST,
	.power_down_on_bus_suspend = 1,
	.phy_config = &ventana_ehci2_ulpi_phy_config,
	.phy_type = TEGRA_USB_PHY_TYPE_LINK_ULPI,
=======
static char *usb_functions[] = { "mtp" };
static char *usb_functions_adb[] = { "mtp", "adb" };

static struct android_usb_product usb_products[] = {
	{
		.product_id     = 0x7102,
		.num_functions  = ARRAY_SIZE(usb_functions),
		.functions      = usb_functions,
	},
	{
		.product_id     = 0x7100,
		.num_functions  = ARRAY_SIZE(usb_functions_adb),
		.functions      = usb_functions_adb,
	},
};

/* standard android USB platform data */
static struct android_usb_platform_data andusb_plat = {
	.vendor_id              = 0x0955,
	.product_id             = 0x7100,
	.manufacturer_name      = "NVIDIA",
	.product_name           = "Ventana",
	.serial_number          = NULL,
	.num_products = ARRAY_SIZE(usb_products),
	.products = usb_products,
	.num_functions = ARRAY_SIZE(usb_functions_adb),
	.functions = usb_functions_adb,
};

static struct platform_device androidusb_device = {
	.name   = "android_usb",
	.id     = -1,
	.dev    = {
		.platform_data  = &andusb_plat,
	},
>>>>>>> 3ac6e2e8
};

static struct tegra_i2c_platform_data ventana_i2c1_platform_data = {
	.adapter_nr	= 0,
	.bus_count	= 1,
	.bus_clk_rate	= { 400000, 0 },
	.slave_addr = 0x00FC,
};

static const struct tegra_pingroup_config i2c2_ddc = {
	.pingroup	= TEGRA_PINGROUP_DDC,
	.func		= TEGRA_MUX_I2C2,
};

static const struct tegra_pingroup_config i2c2_gen2 = {
	.pingroup	= TEGRA_PINGROUP_PTA,
	.func		= TEGRA_MUX_I2C2,
};

static struct tegra_i2c_platform_data ventana_i2c2_platform_data = {
	.adapter_nr	= 1,
	.bus_count	= 2,
	.bus_clk_rate	= { 100000, 10000 },
	.bus_mux	= { &i2c2_ddc, &i2c2_gen2 },
	.bus_mux_len	= { 1, 1 },
	.slave_addr = 0x00FC,
};

static struct tegra_i2c_platform_data ventana_i2c3_platform_data = {
	.adapter_nr	= 3,
	.bus_count	= 1,
	.bus_clk_rate	= { 400000, 0 },
	.slave_addr = 0x00FC,
};

static struct tegra_i2c_platform_data ventana_dvc_platform_data = {
	.adapter_nr	= 4,
	.bus_count	= 1,
	.bus_clk_rate	= { 400000, 0 },
	.is_dvc		= true,
};

static struct wm8903_platform_data ventana_wm8903_pdata = {
	.irq_active_low = 0,
	.micdet_cfg = 0,
	.micdet_delay = 100,
	.gpio_base = VENTANA_GPIO_WM8903(0),
	.gpio_cfg = {
		(WM8903_GPn_FN_DMIC_LR_CLK_OUTPUT << WM8903_GP1_FN_SHIFT),
		(WM8903_GPn_FN_DMIC_LR_CLK_OUTPUT << WM8903_GP2_FN_SHIFT) |
			WM8903_GP2_DIR,
		0,
		WM8903_GPIO_NO_CONFIG,
		WM8903_GPIO_NO_CONFIG,
	},
};

static struct i2c_board_info __initdata wm8903_board_info = {
	I2C_BOARD_INFO("wm8903", 0x1a),
	.platform_data = &ventana_wm8903_pdata,
	.irq = TEGRA_GPIO_TO_IRQ(TEGRA_GPIO_CDC_IRQ),
};

static void ventana_i2c_init(void)
{
	tegra_i2c_device1.dev.platform_data = &ventana_i2c1_platform_data;
	tegra_i2c_device2.dev.platform_data = &ventana_i2c2_platform_data;
	tegra_i2c_device3.dev.platform_data = &ventana_i2c3_platform_data;
	tegra_i2c_device4.dev.platform_data = &ventana_dvc_platform_data;

	platform_device_register(&tegra_i2c_device1);
	platform_device_register(&tegra_i2c_device2);
	platform_device_register(&tegra_i2c_device3);
	platform_device_register(&tegra_i2c_device4);

	i2c_register_board_info(0, &wm8903_board_info, 1);
}
static struct platform_device *ventana_uart_devices[] __initdata = {
	&tegra_uartb_device,
	&tegra_uartc_device,
	&tegra_uartd_device,
};

static struct uart_clk_parent uart_parent_clk[] = {
	[0] = {.name = "pll_p"},
	[1] = {.name = "pll_m"},
	[2] = {.name = "clk_m"},
};

static struct tegra_uart_platform_data ventana_uart_pdata;

static void __init uart_debug_init(void)
{
	unsigned long rate;
	struct clk *c;

	/* UARTD is the debug port. */
	pr_info("Selecting UARTD as the debug console\n");
	ventana_uart_devices[2] = &debug_uartd_device;
	debug_uart_port_base = ((struct plat_serial8250_port *)(
			debug_uartd_device.dev.platform_data))->mapbase;
	debug_uart_clk = clk_get_sys("serial8250.0", "uartd");

	/* Clock enable for the debug channel */
	if (!IS_ERR_OR_NULL(debug_uart_clk)) {
		rate = ((struct plat_serial8250_port *)(
			debug_uartd_device.dev.platform_data))->uartclk;
		pr_info("The debug console clock name is %s\n",
						debug_uart_clk->name);
		c = tegra_get_clock_by_name("pll_p");
		if (IS_ERR_OR_NULL(c))
			pr_err("Not getting the parent clock pll_p\n");
		else
			clk_set_parent(debug_uart_clk, c);

		clk_enable(debug_uart_clk);
		clk_set_rate(debug_uart_clk, rate);
	} else {
		pr_err("Not getting the clock %s for debug console\n",
					debug_uart_clk->name);
	}
}

static void __init ventana_uart_init(void)
{
	int i;
	struct clk *c;

	for (i = 0; i < ARRAY_SIZE(uart_parent_clk); ++i) {
		c = tegra_get_clock_by_name(uart_parent_clk[i].name);
		if (IS_ERR_OR_NULL(c)) {
			pr_err("Not able to get the clock for %s\n",
						uart_parent_clk[i].name);
			continue;
		}
		uart_parent_clk[i].parent_clk = c;
		uart_parent_clk[i].fixed_clk_rate = clk_get_rate(c);
	}
	ventana_uart_pdata.parent_clk_list = uart_parent_clk;
	ventana_uart_pdata.parent_clk_count = ARRAY_SIZE(uart_parent_clk);
	tegra_uartb_device.dev.platform_data = &ventana_uart_pdata;
	tegra_uartc_device.dev.platform_data = &ventana_uart_pdata;
	tegra_uartd_device.dev.platform_data = &ventana_uart_pdata;

	/* Register low speed only if it is selected */
	if (!is_tegra_debug_uartport_hs())
		uart_debug_init();

	platform_add_devices(ventana_uart_devices,
				ARRAY_SIZE(ventana_uart_devices));
}

#ifdef CONFIG_KEYBOARD_GPIO
#define GPIO_KEY(_id, _gpio, _iswake)		\
	{					\
		.code = _id,			\
		.gpio = TEGRA_GPIO_##_gpio,	\
		.active_low = 1,		\
		.desc = #_id,			\
		.type = EV_KEY,			\
		.wakeup = _iswake,		\
		.debounce_interval = 10,	\
	}

static struct gpio_keys_button ventana_keys[] = {
	[0] = GPIO_KEY(KEY_FIND, PQ3, 0),
	[1] = GPIO_KEY(KEY_HOME, PQ1, 0),
	[2] = GPIO_KEY(KEY_BACK, PQ2, 0),
	[3] = GPIO_KEY(KEY_VOLUMEUP, PQ5, 0),
	[4] = GPIO_KEY(KEY_VOLUMEDOWN, PQ4, 0),
	[5] = GPIO_KEY(KEY_POWER, PV2, 1),
	[6] = GPIO_KEY(KEY_MENU, PC7, 0),
};

#define PMC_WAKE_STATUS 0x14

static int ventana_wakeup_key(void)
{
	unsigned long status =
		readl(IO_ADDRESS(TEGRA_PMC_BASE) + PMC_WAKE_STATUS);

	return status & TEGRA_WAKE_GPIO_PV2 ? KEY_POWER : KEY_RESERVED;
}

static struct gpio_keys_platform_data ventana_keys_platform_data = {
	.buttons	= ventana_keys,
	.nbuttons	= ARRAY_SIZE(ventana_keys),
	.wakeup_key	= ventana_wakeup_key,
};

static struct platform_device ventana_keys_device = {
	.name	= "gpio-keys",
	.id	= 0,
	.dev	= {
		.platform_data	= &ventana_keys_platform_data,
	},
};

static void ventana_keys_init(void)
{
	int i;

	for (i = 0; i < ARRAY_SIZE(ventana_keys); i++)
		tegra_gpio_enable(ventana_keys[i].gpio);
}
#endif

static struct platform_device tegra_camera = {
	.name = "tegra_camera",
	.id = -1,
};

static struct tegra_wm8903_platform_data ventana_audio_pdata = {
	.gpio_spkr_en		= TEGRA_GPIO_SPKR_EN,
	.gpio_hp_det		= TEGRA_GPIO_HP_DET,
	.gpio_hp_mute		= -1,
	.gpio_int_mic_en	= TEGRA_GPIO_INT_MIC_EN,
	.gpio_ext_mic_en	= TEGRA_GPIO_EXT_MIC_EN,
};

static struct platform_device ventana_audio_device = {
	.name	= "tegra-snd-wm8903",
	.id	= 0,
	.dev	= {
		.platform_data  = &ventana_audio_pdata,
	},
};

static struct platform_device *ventana_devices[] __initdata = {
<<<<<<< HEAD
	&tegra_pmu_device,
=======
	&tegra_otg_device,
	&androidusb_device,
	&debug_uart,
	&pmu_device,
	&tegra_udc_device,
>>>>>>> 3ac6e2e8
	&tegra_gart_device,
	&tegra_aes_device,
#ifdef CONFIG_KEYBOARD_GPIO
	&ventana_keys_device,
#endif
	&tegra_wdt_device,
	&tegra_avp_device,
	&tegra_camera,
	&tegra_i2s_device1,
	&tegra_i2s_device2,
	&tegra_spdif_device,
	&tegra_das_device,
	&spdif_dit_device,
	&bluetooth_dit_device,
	&tegra_pcm_device,
	&ventana_audio_device,
};


static struct mxt_platform_data atmel_mxt_info = {
	.x_line		= 27,
	.y_line		= 42,
	.x_size		= 768,
	.y_size		= 1366,
	.blen		= 0x20,
	.threshold	= 0x3C,
	.voltage	= 3300000,
	.orient		= MXT_ROTATED_90,
	.irqflags	= IRQF_TRIGGER_FALLING,
};

static struct i2c_board_info __initdata i2c_info[] = {
	{
	 I2C_BOARD_INFO("atmel_mxt_ts", 0x5A),
	 .irq = TEGRA_GPIO_TO_IRQ(TEGRA_GPIO_PV6),
	 .platform_data = &atmel_mxt_info,
	 },
};

static int __init ventana_touch_init_atmel(void)
{
	tegra_gpio_enable(TEGRA_GPIO_PV6);
	tegra_gpio_enable(TEGRA_GPIO_PQ7);

	gpio_request(TEGRA_GPIO_PV6, "atmel-irq");
	gpio_direction_input(TEGRA_GPIO_PV6);

	gpio_request(TEGRA_GPIO_PQ7, "atmel-reset");
	gpio_direction_output(TEGRA_GPIO_PQ7, 0);
	msleep(1);
	gpio_set_value(TEGRA_GPIO_PQ7, 1);
	msleep(100);

	i2c_register_board_info(0, i2c_info, 1);

	return 0;
}

static struct panjit_i2c_ts_platform_data panjit_data = {
	.gpio_reset = TEGRA_GPIO_PQ7,
};

static struct i2c_board_info __initdata ventana_i2c_bus1_touch_info[] = {
	{
		I2C_BOARD_INFO("panjit_touch", 0x3),
		.irq = TEGRA_GPIO_TO_IRQ(TEGRA_GPIO_PV6),
		.platform_data = &panjit_data,
	},
};

static int __init ventana_touch_init_panjit(void)
{
	tegra_gpio_enable(TEGRA_GPIO_PV6);

	tegra_gpio_enable(TEGRA_GPIO_PQ7);
	i2c_register_board_info(0, ventana_i2c_bus1_touch_info, 1);

	return 0;
}

static struct usb_phy_plat_data tegra_usb_phy_pdata[] = {
	[0] = {
			.instance = 0,
			.vbus_irq = TPS6586X_INT_BASE + TPS6586X_INT_USB_DET,
			.vbus_gpio = TEGRA_GPIO_PD0,
	},
	[1] = {
			.instance = 1,
			.vbus_gpio = -1,
	},
	[2] = {
			.instance = 2,
			.vbus_gpio = TEGRA_GPIO_PD3,
	},
};

static struct tegra_ehci_platform_data tegra_ehci_pdata[] = {
	[0] = {
			.phy_config = &utmi_phy_config[0],
			.operating_mode = TEGRA_USB_HOST,
			.power_down_on_bus_suspend = 1,
	},
	[1] = {
			.phy_config = &ulpi_phy_config,
			.operating_mode = TEGRA_USB_HOST,
			.power_down_on_bus_suspend = 1,
			.phy_type = TEGRA_USB_PHY_TYPE_LINK_ULPI,
	},
	[2] = {
			.phy_config = &utmi_phy_config[1],
			.operating_mode = TEGRA_USB_HOST,
			.power_down_on_bus_suspend = 1,
			.hotplug = 1,
	},
};

static struct tegra_otg_platform_data tegra_otg_pdata = {
	.ehci_device = &tegra_ehci1_device,
	.ehci_pdata = &tegra_ehci_pdata[0],
};

static int __init ventana_gps_init(void)
{
	struct clk *clk32 = clk_get_sys(NULL, "blink");
	if (!IS_ERR(clk32)) {
		clk_set_rate(clk32,clk32->parent->rate);
		clk_enable(clk32);
	}

	tegra_gpio_enable(TEGRA_GPIO_PZ3);
	return 0;
}

static void ventana_power_off(void)
{
	int ret;

	ret = tps6586x_power_off();
	if (ret)
		pr_err("ventana: failed to power off\n");

	while(1);
}

static void __init ventana_power_off_init(void)
{
	pm_power_off = ventana_power_off;
}

static void ventana_usb_init(void)
{
	tegra_usb_phy_init(tegra_usb_phy_pdata, ARRAY_SIZE(tegra_usb_phy_pdata));
	/* OTG should be the first to be registered */
	tegra_otg_device.dev.platform_data = &tegra_otg_pdata;
	platform_device_register(&tegra_otg_device);

	platform_device_register(&tegra_udc_device);
	platform_device_register(&tegra_ehci2_device);

	tegra_ehci3_device.dev.platform_data=&tegra_ehci_pdata[2];
	platform_device_register(&tegra_ehci3_device);
}

static void __init tegra_ventana_init(void)
{
<<<<<<< HEAD
	struct board_info BoardInfo;
=======
	char serial[20];
>>>>>>> 3ac6e2e8

	tegra_common_init();
	tegra_clk_init_from_table(ventana_clk_init_table);
	ventana_pinmux_init();
<<<<<<< HEAD
	ventana_i2c_init();
	ventana_uart_init();
	tegra_ehci2_device.dev.platform_data
		= &ventana_ehci2_ulpi_platform_data;
=======

	snprintf(serial, sizeof(serial), "%llx", tegra_chip_uid());
	andusb_plat.serial_number = kstrdup(serial, GFP_KERNEL);
>>>>>>> 3ac6e2e8
	platform_add_devices(ventana_devices, ARRAY_SIZE(ventana_devices));

	ventana_sdhci_init();
	ventana_charge_init();
	ventana_regulator_init();
	ventana_charger_init();

	tegra_get_board_info(&BoardInfo);

	/* boards with sku > 0 have atmel touch panels */
	if (BoardInfo.sku) {
		pr_info("Initializing Atmel touch driver\n");
		ventana_touch_init_atmel();
	} else {
		pr_info("Initializing Panjit touch driver\n");
		ventana_touch_init_panjit();
	}

#ifdef CONFIG_KEYBOARD_GPIO
	ventana_keys_init();
#endif

	ventana_usb_init();
	ventana_gps_init();
	ventana_panel_init();
	ventana_sensors_init();
	ventana_bt_rfkill();
	ventana_power_off_init();
	ventana_emc_init();

	tegra_release_bootloader_fb();
}

int __init tegra_ventana_protected_aperture_init(void)
{
	if (!machine_is_ventana())
		return 0;

	tegra_protected_aperture_init(tegra_grhost_aperture);
	return 0;
}
late_initcall(tegra_ventana_protected_aperture_init);

void __init tegra_ventana_reserve(void)
{
	if (memblock_reserve(0x0, 4096) < 0)
		pr_warn("Cannot reserve first 4K of memory for safety\n");

	tegra_reserve(SZ_256M, SZ_8M, SZ_16M);
}

MACHINE_START(VENTANA, "ventana")
	.boot_params    = 0x00000100,
	.map_io         = tegra_map_common_io,
	.reserve        = tegra_ventana_reserve,
	.init_early	= tegra_init_early,
	.init_irq	= tegra_init_irq,
	.timer          = &tegra_timer,
	.init_machine	= tegra_ventana_init,
MACHINE_END<|MERGE_RESOLUTION|>--- conflicted
+++ resolved
@@ -33,17 +33,14 @@
 #include <linux/gpio.h>
 #include <linux/gpio_keys.h>
 #include <linux/input.h>
-<<<<<<< HEAD
 #include <linux/platform_data/tegra_usb.h>
+#include <linux/usb/android_composite.h>
 #include <linux/mfd/tps6586x.h>
 #include <linux/memblock.h>
 #include <linux/i2c/atmel_mxt_ts.h>
 #include <linux/tegra_uart.h>
 
 #include <sound/wm8903.h>
-=======
-#include <linux/usb/android_composite.h>
->>>>>>> 3ac6e2e8
 
 #include <mach/clk.h>
 #include <mach/iomap.h>
@@ -63,12 +60,9 @@
 #include "board-ventana.h"
 #include "devices.h"
 #include "gpio-names.h"
-<<<<<<< HEAD
+#include "fuse.h"
 #include "wakeups-t2.h"
 #include "pm.h"
-=======
-#include "fuse.h"
->>>>>>> 3ac6e2e8
 
 static struct tegra_utmip_config utmi_phy_config[] = {
 	[0] = {
@@ -143,18 +137,6 @@
 	{ NULL,		NULL,		0,		0},
 };
 
-<<<<<<< HEAD
-static struct tegra_ulpi_config ventana_ehci2_ulpi_phy_config = {
-	.reset_gpio = TEGRA_GPIO_PV1,
-	.clk = "cdev2",
-};
-
-static struct tegra_ehci_platform_data ventana_ehci2_ulpi_platform_data = {
-	.operating_mode = TEGRA_USB_HOST,
-	.power_down_on_bus_suspend = 1,
-	.phy_config = &ventana_ehci2_ulpi_phy_config,
-	.phy_type = TEGRA_USB_PHY_TYPE_LINK_ULPI,
-=======
 static char *usb_functions[] = { "mtp" };
 static char *usb_functions_adb[] = { "mtp", "adb" };
 
@@ -190,7 +172,18 @@
 	.dev    = {
 		.platform_data  = &andusb_plat,
 	},
->>>>>>> 3ac6e2e8
+};
+
+static struct tegra_ulpi_config ventana_ehci2_ulpi_phy_config = {
+	.reset_gpio = TEGRA_GPIO_PV1,
+	.clk = "cdev2",
+};
+
+static struct tegra_ehci_platform_data ventana_ehci2_ulpi_platform_data = {
+	.operating_mode = TEGRA_USB_HOST,
+	.power_down_on_bus_suspend = 1,
+	.phy_config = &ventana_ehci2_ulpi_phy_config,
+	.phy_type = TEGRA_USB_PHY_TYPE_LINK_ULPI,
 };
 
 static struct tegra_i2c_platform_data ventana_i2c1_platform_data = {
@@ -420,15 +413,7 @@
 };
 
 static struct platform_device *ventana_devices[] __initdata = {
-<<<<<<< HEAD
 	&tegra_pmu_device,
-=======
-	&tegra_otg_device,
-	&androidusb_device,
-	&debug_uart,
-	&pmu_device,
-	&tegra_udc_device,
->>>>>>> 3ac6e2e8
 	&tegra_gart_device,
 	&tegra_aes_device,
 #ifdef CONFIG_KEYBOARD_GPIO
@@ -594,25 +579,16 @@
 
 static void __init tegra_ventana_init(void)
 {
-<<<<<<< HEAD
 	struct board_info BoardInfo;
-=======
-	char serial[20];
->>>>>>> 3ac6e2e8
-
-	tegra_common_init();
+
 	tegra_clk_init_from_table(ventana_clk_init_table);
 	ventana_pinmux_init();
-<<<<<<< HEAD
 	ventana_i2c_init();
 	ventana_uart_init();
+	snprintf(serial, sizeof(serial), "%llx", tegra_chip_uid());
+	andusb_plat.serial_number = kstrdup(serial, GFP_KERNEL);
 	tegra_ehci2_device.dev.platform_data
 		= &ventana_ehci2_ulpi_platform_data;
-=======
-
-	snprintf(serial, sizeof(serial), "%llx", tegra_chip_uid());
-	andusb_plat.serial_number = kstrdup(serial, GFP_KERNEL);
->>>>>>> 3ac6e2e8
 	platform_add_devices(ventana_devices, ARRAY_SIZE(ventana_devices));
 
 	ventana_sdhci_init();

/*
 * arch/arm/mach-tegra/tegra3_emc.c
 *
 * Copyright (C) 2011 NVIDIA Corporation
 *
 * This program is free software; you can redistribute it and/or modify
 * it under the terms of the GNU General Public License as published by
 * the Free Software Foundation; either version 2 of the License, or
 * (at your option) any later version.
 *
 * This program is distributed in the hope that it will be useful, but WITHOUT
 * ANY WARRANTY; without even the implied warranty of MERCHANTABILITY or
 * FITNESS FOR A PARTICULAR PURPOSE.  See the GNU General Public License for
 * more details.
 *
 * You should have received a copy of the GNU General Public License along
 * with this program; if not, write to the Free Software Foundation, Inc.,
 * 51 Franklin Street, Fifth Floor, Boston, MA  02110-1301, USA.
 *
 */

#include <linux/kernel.h>
#include <linux/clk.h>
#include <linux/err.h>
#include <linux/io.h>
#include <linux/module.h>
#include <linux/delay.h>
#include <linux/suspend.h>
#include <linux/debugfs.h>
#include <linux/seq_file.h>

#include <asm/cputime.h>
#include <asm/cacheflush.h>

#include <mach/iomap.h>

#include "clock.h"
#include "dvfs.h"
#include "tegra3_emc.h"

#ifdef CONFIG_TEGRA_EMC_SCALING_ENABLE
static bool emc_enable = true;
#else
static bool emc_enable;
#endif
module_param(emc_enable, bool, 0644);

#define EMC_MIN_RATE_DDR3		25500000
#define EMC_STATUS_UPDATE_TIMEOUT	100
#define TEGRA_EMC_TABLE_MAX_SIZE 	16

enum {
	DLL_CHANGE_NONE = 0,
	DLL_CHANGE_ON,
	DLL_CHANGE_OFF,
};

#define EMC_CLK_DIV_SHIFT		0
#define EMC_CLK_DIV_MASK		(0xFF << EMC_CLK_DIV_SHIFT)
#define EMC_CLK_SOURCE_SHIFT		30
#define EMC_CLK_SOURCE_MASK		(0x3 << EMC_CLK_SOURCE_SHIFT)
#define EMC_CLK_LOW_JITTER_ENABLE	(0x1 << 29)
#define	EMC_CLK_MC_SAME_FREQ		(0x1 << 16)

#define BURST_REG_LIST \
	DEFINE_REG(TEGRA_EMC_BASE, EMC_RC),			\
	DEFINE_REG(TEGRA_EMC_BASE, EMC_RFC),			\
	DEFINE_REG(TEGRA_EMC_BASE, EMC_RAS),			\
	DEFINE_REG(TEGRA_EMC_BASE, EMC_RP),			\
	DEFINE_REG(TEGRA_EMC_BASE, EMC_R2W),			\
	DEFINE_REG(TEGRA_EMC_BASE, EMC_W2R),			\
	DEFINE_REG(TEGRA_EMC_BASE, EMC_R2P),			\
	DEFINE_REG(TEGRA_EMC_BASE, EMC_W2P),			\
	DEFINE_REG(TEGRA_EMC_BASE, EMC_RD_RCD),			\
	DEFINE_REG(TEGRA_EMC_BASE, EMC_WR_RCD),			\
	DEFINE_REG(TEGRA_EMC_BASE, EMC_RRD),			\
	DEFINE_REG(TEGRA_EMC_BASE, EMC_REXT),			\
	DEFINE_REG(TEGRA_EMC_BASE, EMC_WEXT),			\
	DEFINE_REG(TEGRA_EMC_BASE, EMC_WDV),			\
	DEFINE_REG(TEGRA_EMC_BASE, EMC_QUSE),			\
	DEFINE_REG(TEGRA_EMC_BASE, EMC_QRST),			\
	DEFINE_REG(TEGRA_EMC_BASE, EMC_QSAFE),			\
	DEFINE_REG(TEGRA_EMC_BASE, EMC_RDV),			\
	DEFINE_REG(TEGRA_EMC_BASE, EMC_REFRESH),		\
	DEFINE_REG(TEGRA_EMC_BASE, EMC_BURST_REFRESH_NUM),	\
	DEFINE_REG(TEGRA_EMC_BASE, EMC_PRE_REFRESH_REQ_CNT),	\
	DEFINE_REG(TEGRA_EMC_BASE, EMC_PDEX2WR),		\
	DEFINE_REG(TEGRA_EMC_BASE, EMC_PDEX2RD),		\
	DEFINE_REG(TEGRA_EMC_BASE, EMC_PCHG2PDEN),		\
	DEFINE_REG(TEGRA_EMC_BASE, EMC_ACT2PDEN),		\
	DEFINE_REG(TEGRA_EMC_BASE, EMC_AR2PDEN),		\
	DEFINE_REG(TEGRA_EMC_BASE, EMC_RW2PDEN),		\
	DEFINE_REG(TEGRA_EMC_BASE, EMC_TXSR),			\
	DEFINE_REG(TEGRA_EMC_BASE, EMC_TXSRDLL),		\
	DEFINE_REG(TEGRA_EMC_BASE, EMC_TCKE),			\
	DEFINE_REG(TEGRA_EMC_BASE, EMC_TFAW),			\
	DEFINE_REG(TEGRA_EMC_BASE, EMC_TRPAB),			\
	DEFINE_REG(TEGRA_EMC_BASE, EMC_TCLKSTABLE),		\
	DEFINE_REG(TEGRA_EMC_BASE, EMC_TCLKSTOP),		\
	DEFINE_REG(TEGRA_EMC_BASE, EMC_TREFBW),			\
	DEFINE_REG(TEGRA_EMC_BASE, EMC_QUSE_EXTRA),		\
	DEFINE_REG(TEGRA_EMC_BASE, EMC_FBIO_CFG6),		\
	DEFINE_REG(TEGRA_EMC_BASE, EMC_ODT_WRITE),		\
	DEFINE_REG(TEGRA_EMC_BASE, EMC_ODT_READ),		\
	DEFINE_REG(TEGRA_EMC_BASE, EMC_FBIO_CFG5),		\
	DEFINE_REG(TEGRA_EMC_BASE, EMC_CFG_DIG_DLL),		\
	DEFINE_REG(TEGRA_EMC_BASE, EMC_CFG_DIG_DLL_PERIOD),	\
	DEFINE_REG(TEGRA_EMC_BASE, EMC_DLL_XFORM_DQS0),		\
	DEFINE_REG(TEGRA_EMC_BASE, EMC_DLL_XFORM_DQS1),		\
	DEFINE_REG(TEGRA_EMC_BASE, EMC_DLL_XFORM_DQS2),		\
	DEFINE_REG(TEGRA_EMC_BASE, EMC_DLL_XFORM_DQS3),		\
	DEFINE_REG(TEGRA_EMC_BASE, EMC_DLL_XFORM_DQS4),		\
	DEFINE_REG(TEGRA_EMC_BASE, EMC_DLL_XFORM_DQS5),		\
	DEFINE_REG(TEGRA_EMC_BASE, EMC_DLL_XFORM_DQS6),		\
	DEFINE_REG(TEGRA_EMC_BASE, EMC_DLL_XFORM_DQS7),		\
	DEFINE_REG(TEGRA_EMC_BASE, EMC_DLL_XFORM_QUSE0),	\
	DEFINE_REG(TEGRA_EMC_BASE, EMC_DLL_XFORM_QUSE1),	\
	DEFINE_REG(TEGRA_EMC_BASE, EMC_DLL_XFORM_QUSE2),	\
	DEFINE_REG(TEGRA_EMC_BASE, EMC_DLL_XFORM_QUSE3),	\
	DEFINE_REG(TEGRA_EMC_BASE, EMC_DLL_XFORM_QUSE4),	\
	DEFINE_REG(TEGRA_EMC_BASE, EMC_DLL_XFORM_QUSE5),	\
	DEFINE_REG(TEGRA_EMC_BASE, EMC_DLL_XFORM_QUSE6),	\
	DEFINE_REG(TEGRA_EMC_BASE, EMC_DLL_XFORM_QUSE7),	\
	DEFINE_REG(TEGRA_EMC_BASE, EMC_DLI_TRIM_TXDQS0),	\
	DEFINE_REG(TEGRA_EMC_BASE, EMC_DLI_TRIM_TXDQS1),	\
	DEFINE_REG(TEGRA_EMC_BASE, EMC_DLI_TRIM_TXDQS2),	\
	DEFINE_REG(TEGRA_EMC_BASE, EMC_DLI_TRIM_TXDQS3),	\
	DEFINE_REG(TEGRA_EMC_BASE, EMC_DLI_TRIM_TXDQS4),	\
	DEFINE_REG(TEGRA_EMC_BASE, EMC_DLI_TRIM_TXDQS5),	\
	DEFINE_REG(TEGRA_EMC_BASE, EMC_DLI_TRIM_TXDQS6),	\
	DEFINE_REG(TEGRA_EMC_BASE, EMC_DLI_TRIM_TXDQS7),	\
	DEFINE_REG(TEGRA_EMC_BASE, EMC_DLL_XFORM_DQ0),		\
	DEFINE_REG(TEGRA_EMC_BASE, EMC_DLL_XFORM_DQ1),		\
	DEFINE_REG(TEGRA_EMC_BASE, EMC_DLL_XFORM_DQ2),		\
	DEFINE_REG(TEGRA_EMC_BASE, EMC_DLL_XFORM_DQ3),		\
	DEFINE_REG(TEGRA_EMC_BASE, EMC_XM2CMDPADCTRL),		\
	DEFINE_REG(TEGRA_EMC_BASE, EMC_XM2DQSPADCTRL2),		\
	DEFINE_REG(TEGRA_EMC_BASE, EMC_XM2DQPADCTRL2),		\
	DEFINE_REG(0		 , EMC_XM2CLKPADCTRL),		\
	DEFINE_REG(TEGRA_EMC_BASE, EMC_XM2COMPPADCTRL),		\
	DEFINE_REG(TEGRA_EMC_BASE, EMC_XM2VTTGENPADCTRL),	\
	DEFINE_REG(TEGRA_EMC_BASE, EMC_XM2VTTGENPADCTRL2),	\
	DEFINE_REG(TEGRA_EMC_BASE, EMC_XM2QUSEPADCTRL),		\
	DEFINE_REG(TEGRA_EMC_BASE, EMC_XM2DQSPADCTRL3),		\
	DEFINE_REG(TEGRA_EMC_BASE, EMC_CTT_TERM_CTRL),		\
	DEFINE_REG(TEGRA_EMC_BASE, EMC_ZCAL_INTERVAL),		\
	DEFINE_REG(TEGRA_EMC_BASE, EMC_ZCAL_WAIT_CNT),		\
	DEFINE_REG(TEGRA_EMC_BASE, EMC_MRS_WAIT_CNT),		\
	DEFINE_REG(TEGRA_EMC_BASE, EMC_AUTO_CAL_CONFIG),	\
	DEFINE_REG(TEGRA_EMC_BASE, EMC_CTT),			\
	DEFINE_REG(TEGRA_EMC_BASE, EMC_CTT_DURATION),		\
	DEFINE_REG(TEGRA_EMC_BASE, EMC_DYN_SELF_REF_CONTROL),	\
								\
	DEFINE_REG(TEGRA_MC_BASE, MC_EMEM_ARB_CFG),		\
	DEFINE_REG(TEGRA_MC_BASE, MC_EMEM_ARB_OUTSTANDING_REQ),	\
	DEFINE_REG(TEGRA_MC_BASE, MC_EMEM_ARB_TIMING_RCD),	\
	DEFINE_REG(TEGRA_MC_BASE, MC_EMEM_ARB_TIMING_RP),	\
	DEFINE_REG(TEGRA_MC_BASE, MC_EMEM_ARB_TIMING_RC),	\
	DEFINE_REG(TEGRA_MC_BASE, MC_EMEM_ARB_TIMING_RAS),	\
	DEFINE_REG(TEGRA_MC_BASE, MC_EMEM_ARB_TIMING_FAW),	\
	DEFINE_REG(TEGRA_MC_BASE, MC_EMEM_ARB_TIMING_RRD),	\
	DEFINE_REG(TEGRA_MC_BASE, MC_EMEM_ARB_TIMING_RAP2PRE),	\
	DEFINE_REG(TEGRA_MC_BASE, MC_EMEM_ARB_TIMING_WAP2PRE),	\
	DEFINE_REG(TEGRA_MC_BASE, MC_EMEM_ARB_TIMING_R2R),	\
	DEFINE_REG(TEGRA_MC_BASE, MC_EMEM_ARB_TIMING_W2W),	\
	DEFINE_REG(TEGRA_MC_BASE, MC_EMEM_ARB_TIMING_R2W),	\
	DEFINE_REG(TEGRA_MC_BASE, MC_EMEM_ARB_TIMING_W2R),	\
	DEFINE_REG(TEGRA_MC_BASE, MC_EMEM_ARB_DA_TURNS),	\
	DEFINE_REG(TEGRA_MC_BASE, MC_EMEM_ARB_DA_COVERS),	\
	DEFINE_REG(TEGRA_MC_BASE, MC_EMEM_ARB_MISC0),		\
	DEFINE_REG(TEGRA_MC_BASE, MC_EMEM_ARB_RING1_THROTTLE),	\
								\
	DEFINE_REG(TEGRA_EMC_BASE, EMC_FBIO_SPARE),		\
	DEFINE_REG(TEGRA_EMC_BASE, EMC_CFG_RSV),

#define DEFINE_REG(base, reg) ((base) ? ((u32)IO_ADDRESS((base)) + (reg)) : 0)
static const u32 burst_reg_addr[TEGRA_EMC_NUM_REGS] = {
	BURST_REG_LIST
};
#undef DEFINE_REG

#define DEFINE_REG(base, reg)	reg##_INDEX
enum {
	BURST_REG_LIST
};
#undef DEFINE_REG

static int emc_num_burst_regs;

static struct clk_mux_sel tegra_emc_clk_sel[TEGRA_EMC_TABLE_MAX_SIZE];
static struct tegra_emc_table start_timing;
static const struct tegra_emc_table *emc_timing;
static unsigned long dram_over_temp_state = DRAM_OVER_TEMP_NONE;

static const u32 *dram_to_soc_bit_map;
static const struct tegra_emc_table *tegra_emc_table;
static int tegra_emc_table_size;

static u32 dram_dev_num;
static u32 emc_cfg_saved;
static u32 dram_type = -1;

static struct clk *emc;
static struct clk *bridge;

static struct {
	cputime64_t time_at_clock[TEGRA_EMC_TABLE_MAX_SIZE];
	int last_sel;
	u64 last_update;
	u64 clkchange_count;
	spinlock_t spinlock;
} emc_stats;

static DEFINE_SPINLOCK(emc_access_lock);

static void __iomem *emc_base = IO_ADDRESS(TEGRA_EMC_BASE);
static void __iomem *mc_base = IO_ADDRESS(TEGRA_MC_BASE);
static void __iomem *clk_base = IO_ADDRESS(TEGRA_CLK_RESET_BASE);

static inline void emc_writel(u32 val, unsigned long addr)
{
	writel(val, (u32)emc_base + addr);
	barrier();
}
static inline u32 emc_readl(unsigned long addr)
{
	return readl((u32)emc_base + addr);
}
static inline void mc_writel(u32 val, unsigned long addr)
{
	writel(val, (u32)mc_base + addr);
	barrier();
}
static inline u32 mc_readl(unsigned long addr)
{
	return readl((u32)mc_base + addr);
}

static void emc_last_stats_update(int last_sel)
{
	unsigned long flags;
	u64 cur_jiffies = get_jiffies_64();

	spin_lock_irqsave(&emc_stats.spinlock, flags);

	if (emc_stats.last_sel < TEGRA_EMC_TABLE_MAX_SIZE)
		emc_stats.time_at_clock[emc_stats.last_sel] = cputime64_add(
			emc_stats.time_at_clock[emc_stats.last_sel],
			cputime64_sub(cur_jiffies, emc_stats.last_update));

	emc_stats.last_update = cur_jiffies;

	if (last_sel < TEGRA_EMC_TABLE_MAX_SIZE) {
		emc_stats.clkchange_count++;
		emc_stats.last_sel = last_sel;
	}
	spin_unlock_irqrestore(&emc_stats.spinlock, flags);
}

static int wait_for_update(u32 status_reg, u32 bit_mask, bool updated_state)
{
	int i;
	for (i = 0; i < EMC_STATUS_UPDATE_TIMEOUT; i++) {
		if (!!(emc_readl(status_reg) & bit_mask) == updated_state)
			return 0;
		udelay(1);
	}
	return -ETIMEDOUT;
}

static inline void emc_timing_update(void)
{
	int err;

	emc_writel(0x1, EMC_TIMING_CONTROL);
	err = wait_for_update(EMC_STATUS,
			      EMC_STATUS_TIMING_UPDATE_STALLED, false);
	if (err) {
		pr_err("%s: timing update error: %d", __func__, err);
		BUG();
	}
}

static inline void auto_cal_disable(void)
{
	int err;

	emc_writel(0, EMC_AUTO_CAL_INTERVAL);
	err = wait_for_update(EMC_AUTO_CAL_STATUS,
			      EMC_AUTO_CAL_STATUS_ACTIVE, false);
	if (err) {
		pr_err("%s: disable auto-cal error: %d", __func__, err);
		BUG();
	}
}

static inline void set_over_temp_timing(
	const struct tegra_emc_table *next_timing, unsigned long state)
{
#define REFRESH_SPEEDUP(val)						      \
	do {								      \
		val = ((val) & 0xFFFF0000) | (((val) & 0xFFFF) >> 2);	      \
	} while (0)

	u32 ref = next_timing->burst_regs[EMC_REFRESH_INDEX];
	u32 pre_ref = next_timing->burst_regs[EMC_PRE_REFRESH_REQ_CNT_INDEX];
	u32 dsr_cntrl = next_timing->burst_regs[EMC_DYN_SELF_REF_CONTROL_INDEX];

	switch (state) {
	case DRAM_OVER_TEMP_NONE:
		break;
	case DRAM_OVER_TEMP_REFRESH:
		REFRESH_SPEEDUP(ref);
		REFRESH_SPEEDUP(pre_ref);
		REFRESH_SPEEDUP(dsr_cntrl);
		break;
	default:
		pr_err("%s: Failed to set dram over temp state %lu\n",
		       __func__, state);
		BUG();
	}

	__raw_writel(ref, burst_reg_addr[EMC_REFRESH_INDEX]);
	__raw_writel(pre_ref, burst_reg_addr[EMC_PRE_REFRESH_REQ_CNT_INDEX]);
	__raw_writel(dsr_cntrl, burst_reg_addr[EMC_DYN_SELF_REF_CONTROL_INDEX]);
}

static inline void set_mc_arbiter_limits(void)
{
	u32 reg = mc_readl(MC_EMEM_ARB_OUTSTANDING_REQ);
	u32 max_val = 0x50 << EMC_MRS_WAIT_CNT_SHORT_WAIT_SHIFT;

	if (!(reg & MC_EMEM_ARB_OUTSTANDING_REQ_HOLDOFF_OVERRIDE) ||
	    ((reg & MC_EMEM_ARB_OUTSTANDING_REQ_MAX_MASK) > max_val)) {
		reg = MC_EMEM_ARB_OUTSTANDING_REQ_LIMIT_ENABLE |
			MC_EMEM_ARB_OUTSTANDING_REQ_HOLDOFF_OVERRIDE | max_val;
		mc_writel(reg, MC_EMEM_ARB_OUTSTANDING_REQ);
		mc_writel(0x1, MC_TIMING_CONTROL);
	}
}

static inline void disable_early_ack(u32 mc_override)
{
	static u32 override_val;

	override_val = mc_override & (~MC_EMEM_ARB_OVERRIDE_EACK_MASK);
	mc_writel(override_val, MC_EMEM_ARB_OVERRIDE);
	__cpuc_flush_dcache_area(&override_val, sizeof(override_val));
	outer_clean_range(__pa(&override_val), __pa(&override_val + 1));
	override_val |= mc_override & MC_EMEM_ARB_OVERRIDE_EACK_MASK;
}

<<<<<<< HEAD
static inline void enable_early_ack(u32 mc_override)
{
	mc_writel((mc_override | MC_EMEM_ARB_OVERRIDE_EACK_MASK),
			MC_EMEM_ARB_OVERRIDE);
}

=======
>>>>>>> 1827824d
static inline bool dqs_preset(const struct tegra_emc_table *next_timing,
			      const struct tegra_emc_table *last_timing)
{
	bool ret = false;

#define DQS_SET(reg, bit)						      \
	do {								      \
		if ((next_timing->burst_regs[EMC_##reg##_INDEX] &	      \
		     EMC_##reg##_##bit##_ENABLE) &&			      \
		    (!(last_timing->burst_regs[EMC_##reg##_INDEX] &	      \
		       EMC_##reg##_##bit##_ENABLE)))   {		      \
			emc_writel(last_timing->burst_regs[EMC_##reg##_INDEX] \
				   | EMC_##reg##_##bit##_ENABLE, EMC_##reg);  \
			ret = true;					      \
		}							      \
	} while (0)

	DQS_SET(XM2DQSPADCTRL2, VREF);
	DQS_SET(XM2DQSPADCTRL3, VREF);
	DQS_SET(XM2QUSEPADCTRL, IVREF);

	return ret;
}

static inline void overwrite_mrs_wait_cnt(
	const struct tegra_emc_table *next_timing,
	bool zcal_long)
{
	u32 reg;
	u32 cnt = 512;

	/* For ddr3 when DLL is re-started: overwrite EMC DFS table settings
	   for MRS_WAIT_LONG with maximum of MRS_WAIT_SHORT settings and
	   expected operation length. Reduce the latter by the overlapping
	   zq-calibration, if any */
	if (zcal_long)
		cnt -= dram_dev_num * 256;

	reg = (next_timing->burst_regs[EMC_MRS_WAIT_CNT_INDEX] &
		EMC_MRS_WAIT_CNT_SHORT_WAIT_MASK) >>
		EMC_MRS_WAIT_CNT_SHORT_WAIT_SHIFT;
	if (cnt < reg)
		cnt = reg;

	reg = (next_timing->burst_regs[EMC_MRS_WAIT_CNT_INDEX] &
		(~EMC_MRS_WAIT_CNT_LONG_WAIT_MASK));
	reg |= (cnt << EMC_MRS_WAIT_CNT_LONG_WAIT_SHIFT) &
		EMC_MRS_WAIT_CNT_LONG_WAIT_MASK;

	emc_writel(reg, EMC_MRS_WAIT_CNT);
}

static inline bool need_qrst(const struct tegra_emc_table *next_timing,
			     const struct tegra_emc_table *last_timing,
			     u32 emc_dpd_reg)
{
	u32 last_mode = (last_timing->burst_regs[EMC_FBIO_CFG5_INDEX] &
		EMC_CFG5_QUSE_MODE_MASK) >> EMC_CFG5_QUSE_MODE_SHIFT;
	u32 next_mode = (next_timing->burst_regs[EMC_FBIO_CFG5_INDEX] &
		EMC_CFG5_QUSE_MODE_MASK) >> EMC_CFG5_QUSE_MODE_SHIFT;

	/* QUSE DPD is disabled */
	bool ret = !(emc_dpd_reg & EMC_SEL_DPD_CTRL_QUSE_DPD_ENABLE) &&

	/* QUSE uses external mode before or after clock change */
		(((last_mode != EMC_CFG5_QUSE_MODE_PULSE_INTERN) &&
		  (last_mode != EMC_CFG5_QUSE_MODE_INTERNAL_LPBK)) ||
		 ((next_mode != EMC_CFG5_QUSE_MODE_PULSE_INTERN) &&
		  (next_mode != EMC_CFG5_QUSE_MODE_INTERNAL_LPBK)))  &&

	/* QUSE pad switches from schmitt to vref mode */
		(((last_timing->burst_regs[EMC_XM2QUSEPADCTRL_INDEX] &
		   EMC_XM2QUSEPADCTRL_IVREF_ENABLE) == 0) &&
		 ((next_timing->burst_regs[EMC_XM2QUSEPADCTRL_INDEX] &
		   EMC_XM2QUSEPADCTRL_IVREF_ENABLE) != 0));

	return ret;
}

static inline void periodic_qrst_enable(u32 emc_cfg_reg, u32 emc_dbg_reg)
{
	/* enable write mux => enable periodic QRST => restore mux */
	emc_writel(emc_dbg_reg | EMC_DBG_WRITE_MUX_ACTIVE, EMC_DBG);
	emc_writel(emc_cfg_reg | EMC_CFG_PERIODIC_QRST, EMC_CFG);
	emc_writel(emc_dbg_reg, EMC_DBG);
}

static inline int get_dll_change(const struct tegra_emc_table *next_timing,
				 const struct tegra_emc_table *last_timing)
{
	bool next_dll_enabled = !(next_timing->emc_mode_1 & 0x1);
	bool last_dll_enabled = !(last_timing->emc_mode_1 & 0x1);

	if (next_dll_enabled == last_dll_enabled)
		return DLL_CHANGE_NONE;
	else if (next_dll_enabled)
		return DLL_CHANGE_ON;
	else
		return DLL_CHANGE_OFF;
}

static inline void set_dram_mode(const struct tegra_emc_table *next_timing,
				 const struct tegra_emc_table *last_timing,
				 int dll_change)
{
	if (dram_type == DRAM_TYPE_DDR3) {
		/* first mode_1, then mode_2, then mode_reset*/
		if (next_timing->emc_mode_1 != last_timing->emc_mode_1)
			emc_writel(next_timing->emc_mode_1, EMC_EMRS);
		if (next_timing->emc_mode_2 != last_timing->emc_mode_2)
			emc_writel(next_timing->emc_mode_2, EMC_EMRS);

		if ((next_timing->emc_mode_reset !=
		     last_timing->emc_mode_reset) ||
		    (dll_change == DLL_CHANGE_ON))
		{
			u32 reg = next_timing->emc_mode_reset &
				(~EMC_MODE_SET_DLL_RESET);
			if (dll_change == DLL_CHANGE_ON) {
				reg |= EMC_MODE_SET_DLL_RESET;
				reg |= EMC_MODE_SET_LONG_CNT;
			}
			emc_writel(reg, EMC_MRS);
		}
	} else {
		/* first mode_2, then mode_1; mode_reset is not applicable */
		if (next_timing->emc_mode_2 != last_timing->emc_mode_2)
			emc_writel(next_timing->emc_mode_2, EMC_MRW);
		if (next_timing->emc_mode_1 != last_timing->emc_mode_1)
			emc_writel(next_timing->emc_mode_1, EMC_MRW);
	}
}

static inline void do_clock_change(u32 clk_setting)
{
	int err;

	mc_readl(MC_EMEM_ADR_CFG);	/* completes prev writes */
	writel(clk_setting, (u32)clk_base + emc->reg);

	err = wait_for_update(EMC_INTSTATUS,
			      EMC_INTSTATUS_CLKCHANGE_COMPLETE, true);
	if (err) {
		pr_err("%s: clock change completion error: %d", __func__, err);
		BUG();
	}
}

static noinline void emc_set_clock(const struct tegra_emc_table *next_timing,
				   const struct tegra_emc_table *last_timing,
				   u32 clk_setting)
{
	int i, dll_change, pre_wait;
	bool dyn_sref_enabled, vref_cal_toggle, qrst_used, zcal_long;

	u32 mc_override = mc_readl(MC_EMEM_ARB_OVERRIDE);
	u32 emc_cfg_reg = emc_readl(EMC_CFG);
	u32 emc_dbg_reg = emc_readl(EMC_DBG);

	dyn_sref_enabled = emc_cfg_reg & EMC_CFG_DYN_SREF_ENABLE;
	dll_change = get_dll_change(next_timing, last_timing);
	zcal_long = (next_timing->burst_regs[EMC_ZCAL_INTERVAL_INDEX] != 0) &&
		(last_timing->burst_regs[EMC_ZCAL_INTERVAL_INDEX] == 0);

	/* FIXME: remove steps enumeration below? */

	/* 1. clear clkchange_complete interrupts */
	emc_writel(EMC_INTSTATUS_CLKCHANGE_COMPLETE, EMC_INTSTATUS);

	/* 2. disable dynamic self-refresh and preset dqs vref, then wait for
	   possible self-refresh entry/exit and/or dqs vref settled - waiting
	   before the clock change decreases worst case change stall time */
	pre_wait = 0;
	if (dyn_sref_enabled) {
		emc_cfg_reg &= ~EMC_CFG_DYN_SREF_ENABLE;
		emc_writel(emc_cfg_reg, EMC_CFG);
		pre_wait = 5;		/* 5us+ for self-refresh entry/exit */
	}

	/* 2.25 update MC arbiter settings */
	set_mc_arbiter_limits();
	if (mc_override & MC_EMEM_ARB_OVERRIDE_EACK_MASK)
		disable_early_ack(mc_override);

	/* 2.5 check dq/dqs vref delay */
	if (dqs_preset(next_timing, last_timing)) {
		if (pre_wait < 3)
			pre_wait = 3;	/* 3us+ for dqs vref settled */
	}
	if (pre_wait) {
		emc_timing_update();
		udelay(pre_wait);
	}

	/* 3. disable auto-cal if vref mode is switching */
	vref_cal_toggle = (next_timing->emc_acal_interval != 0) &&
		((next_timing->burst_regs[EMC_XM2COMPPADCTRL_INDEX] ^
		  last_timing->burst_regs[EMC_XM2COMPPADCTRL_INDEX]) &
		 EMC_XM2COMPPADCTRL_VREF_CAL_ENABLE);
	if (vref_cal_toggle)
		auto_cal_disable();

	/* 4. program burst shadow registers */
	for (i = 0; i < emc_num_burst_regs; i++) {
		if (!burst_reg_addr[i])
			continue;
		__raw_writel(next_timing->burst_regs[i], burst_reg_addr[i]);
	}
	if ((dram_type == DRAM_TYPE_LPDDR2) &&
	    (dram_over_temp_state != DRAM_OVER_TEMP_NONE))
		set_over_temp_timing(next_timing, dram_over_temp_state);
	wmb();
	barrier();

	/* On ddr3 when DLL is re-started predict MRS long wait count and
	   overwrite DFS table setting */
	if ((dram_type == DRAM_TYPE_DDR3) && (dll_change == DLL_CHANGE_ON))
		overwrite_mrs_wait_cnt(next_timing, zcal_long);

	/* the last read below makes sure prev writes are completed */
	qrst_used = need_qrst(next_timing, last_timing,
			      emc_readl(EMC_SEL_DPD_CTRL));

	/* 5. flow control marker 1 (no EMC read access after this) */
	emc_writel(1, EMC_STALL_BEFORE_CLKCHANGE);

	/* 6. enable periodic QRST */
	if (qrst_used)
		periodic_qrst_enable(emc_cfg_reg, emc_dbg_reg);

	/* 6.1 disable auto-refresh to save time after clock change */
	emc_writel(EMC_REFCTRL_DISABLE_ALL(dram_dev_num), EMC_REFCTRL);

	/* 7. turn Off dll and enter self-refresh on DDR3 */
	if (dram_type == DRAM_TYPE_DDR3) {
		if (dll_change == DLL_CHANGE_OFF)
			emc_writel(next_timing->emc_mode_1, EMC_EMRS);
		emc_writel(DRAM_BROADCAST(dram_dev_num) |
			   EMC_SELF_REF_CMD_ENABLED, EMC_SELF_REF);
	}

	/* 8. flow control marker 2 */
	emc_writel(1, EMC_STALL_AFTER_CLKCHANGE);

	/* 8.1 enable write mux, update unshadowed pad control */
	emc_writel(emc_dbg_reg | EMC_DBG_WRITE_MUX_ACTIVE, EMC_DBG);
	emc_writel(next_timing->burst_regs[EMC_XM2CLKPADCTRL_INDEX],
		   EMC_XM2CLKPADCTRL);

	/* 9. restore periodic QRST, and disable write mux */
	if ((qrst_used) || (next_timing->emc_periodic_qrst !=
			    last_timing->emc_periodic_qrst)) {
		emc_cfg_reg = next_timing->emc_periodic_qrst ?
			emc_cfg_reg | EMC_CFG_PERIODIC_QRST :
			emc_cfg_reg & (~EMC_CFG_PERIODIC_QRST);
		emc_writel(emc_cfg_reg, EMC_CFG);
	}
	emc_writel(emc_dbg_reg, EMC_DBG);

	/* 10. exit self-refresh on DDR3 */
	if (dram_type == DRAM_TYPE_DDR3)
		emc_writel(DRAM_BROADCAST(dram_dev_num), EMC_SELF_REF);

	/* 11. set dram mode registers */
	set_dram_mode(next_timing, last_timing, dll_change);

	/* 12. issue zcal command if turning zcal On */
	if (zcal_long) {
		emc_writel(EMC_ZQ_CAL_LONG_CMD_DEV0, EMC_ZQ_CAL);
		if (dram_dev_num > 1)
			emc_writel(EMC_ZQ_CAL_LONG_CMD_DEV1, EMC_ZQ_CAL);
	}

	/* 13. flow control marker 3 */
	emc_writel(1, EMC_UNSTALL_RW_AFTER_CLKCHANGE);

	/* 14. read any MC register to ensure the programming is done
	       change EMC clock source register (EMC read access restored)
	       wait for clk change completion */
	do_clock_change(clk_setting);

	/* 14.1 re-enable auto-refresh */
	emc_writel(EMC_REFCTRL_ENABLE_ALL(dram_dev_num), EMC_REFCTRL);

	/* 15. restore auto-cal */
	if (vref_cal_toggle)
		emc_writel(next_timing->emc_acal_interval,
			   EMC_AUTO_CAL_INTERVAL);

	/* 16. restore dynamic self-refresh */
	if (next_timing->rev >= 0x32)
		dyn_sref_enabled = next_timing->emc_dsr;
	if (dyn_sref_enabled) {
		emc_cfg_reg |= EMC_CFG_DYN_SREF_ENABLE;
		emc_writel(emc_cfg_reg, EMC_CFG);
	}

	/* 17. set zcal wait count */
	if (zcal_long)
		emc_writel(next_timing->emc_zcal_cnt_long, EMC_ZCAL_WAIT_CNT);

	/* 18. update restored timing */
	udelay(2);
	emc_timing_update();

	/* 18.a restore early ACK */
	mc_writel(mc_override, MC_EMEM_ARB_OVERRIDE);
}

static inline void emc_get_timing(struct tegra_emc_table *timing)
{
	int i;

	for (i = 0; i < emc_num_burst_regs; i++) {
		if (burst_reg_addr[i])
			timing->burst_regs[i] = __raw_readl(burst_reg_addr[i]);
		else
			timing->burst_regs[i] = 0;
	}
	timing->emc_acal_interval = 0;
	timing->emc_zcal_cnt_long = 0;
	timing->emc_mode_reset = 0;
	timing->emc_mode_1 = 0;
	timing->emc_mode_2 = 0;
	timing->emc_periodic_qrst = (emc_readl(EMC_CFG) &
				     EMC_CFG_PERIODIC_QRST) ? 1 : 0;
}

/* After deep sleep EMC power features are not restored.
 * Do it at run-time after the 1st clock change.
 */
static inline void emc_cfg_power_restore(void)
{
	u32 reg = emc_readl(EMC_CFG);
	u32 pwr_mask = EMC_CFG_PWR_MASK;

	if (tegra_emc_table[0].rev >= 0x32)
		pwr_mask &= ~EMC_CFG_DYN_SREF_ENABLE;

	if ((reg ^ emc_cfg_saved) & pwr_mask) {
		reg = (reg & (~pwr_mask)) | (emc_cfg_saved & pwr_mask);
		emc_writel(reg, EMC_CFG);
		emc_timing_update();
	}
}

/* The EMC registers have shadow registers. When the EMC clock is updated
 * in the clock controller, the shadow registers are copied to the active
 * registers, allowing glitchless memory bus frequency changes.
 * This function updates the shadow registers for a new clock frequency,
 * and relies on the clock lock on the emc clock to avoid races between
 * multiple frequency changes */
int tegra_emc_set_rate(unsigned long rate)
{
	int i;
	u32 clk_setting;
	const struct tegra_emc_table *last_timing;
	unsigned long flags;

	if (!tegra_emc_table)
		return -EINVAL;

	/* Table entries specify rate in kHz */
	rate = rate / 1000;

	for (i = 0; i < tegra_emc_table_size; i++) {
		if (tegra_emc_clk_sel[i].input == NULL)
			continue;	/* invalid entry */

		if (tegra_emc_table[i].rate == rate)
			break;
	}

	if (i >= tegra_emc_table_size)
		return -EINVAL;

	if (!emc_timing) {
		/* can not assume that boot timing matches dfs table even
		   if boot frequency matches one of the table nodes */
		emc_get_timing(&start_timing);
		last_timing = &start_timing;
	}
	else
		last_timing = emc_timing;

	clk_setting = tegra_emc_clk_sel[i].value;

	spin_lock_irqsave(&emc_access_lock, flags);
	emc_set_clock(&tegra_emc_table[i], last_timing, clk_setting);
	if (!emc_timing)
		emc_cfg_power_restore();
	emc_timing = &tegra_emc_table[i];
	spin_unlock_irqrestore(&emc_access_lock, flags);

	emc_last_stats_update(i);

	pr_debug("%s: rate %lu setting 0x%x\n", __func__, rate, clk_setting);

	return 0;
}

/* Select the closest EMC rate that is higher than the requested rate */
long tegra_emc_round_rate(unsigned long rate)
{
	int i;
	int best = -1;
	unsigned long distance = ULONG_MAX;

	if (!tegra_emc_table)
		return clk_get_rate_locked(emc); /* no table - no rate change */

	if (!emc_enable)
		return -EINVAL;

	pr_debug("%s: %lu\n", __func__, rate);

	/* Table entries specify rate in kHz */
	rate = rate / 1000;

	for (i = 0; i < tegra_emc_table_size; i++) {
		if (tegra_emc_clk_sel[i].input == NULL)
			continue;	/* invalid entry */

		if (tegra_emc_table[i].rate >= rate &&
		    (tegra_emc_table[i].rate - rate) < distance) {
			distance = tegra_emc_table[i].rate - rate;
			best = i;
		}
	}

	if (best < 0)
		return -EINVAL;

	pr_debug("%s: using %lu\n", __func__, tegra_emc_table[best].rate);

	return tegra_emc_table[best].rate * 1000;
}

struct clk *tegra_emc_predict_parent(unsigned long rate, u32 *div_value)
{
	int i;

	if (!tegra_emc_table)
		return NULL;

	pr_debug("%s: %lu\n", __func__, rate);

	/* Table entries specify rate in kHz */
	rate = rate / 1000;

	for (i = 0; i < tegra_emc_table_size; i++) {
		if (tegra_emc_table[i].rate == rate) {
			*div_value = (tegra_emc_clk_sel[i].value &
				EMC_CLK_DIV_MASK) >> EMC_CLK_DIV_SHIFT;
			return tegra_emc_clk_sel[i].input;
		}
	}

	return NULL;
}

static const struct clk_mux_sel *find_matching_input(
	unsigned long table_rate,
	u32 *div_value)
{
	unsigned long inp_rate;
	const struct clk_mux_sel *sel;

	for (sel = emc->inputs; sel->input != NULL; sel++) {
		/* Table entries specify rate in kHz */
		inp_rate = clk_get_rate(sel->input) / 1000;

		if ((inp_rate >= table_rate) &&
		     (inp_rate % table_rate == 0)) {
			*div_value = 2 * inp_rate / table_rate - 2;
			return sel;
		}
	}
	return NULL;
}

static void adjust_emc_dvfs_table(const struct tegra_emc_table *table,
				  int table_size)
{
	int i, j;
	unsigned long rate;

	if (table[0].rev < 0x33)
		return;

	for (i = 0; i < MAX_DVFS_FREQS; i++) {
		int mv = emc->dvfs->millivolts[i];
		if (!mv)
			break;

		/* For each dvfs voltage find maximum supported rate;
		   use 1MHz placeholder if not found */
		for (rate = 1000, j = 0; j < table_size; j++) {
			if (tegra_emc_clk_sel[j].input == NULL)
				continue;	/* invalid entry */

			if ((mv >= table[j].emc_min_mv) &&
			    (rate < table[j].rate))
				rate = table[j].rate;
		}
		/* Table entries specify rate in kHz */
		emc->dvfs->freqs[i] = rate * 1000;
	}
}

static bool is_emc_bridge(void)
{
	int mv;
	unsigned long rate;

	bridge = tegra_get_clock_by_name("bridge.emc");
	BUG_ON(!bridge);

	/* LPDDR2 does not need a bridge entry in DFS table: just lock bridge
	   rate at minimum so it won't interfere with emc bus operations */
	if (dram_type == DRAM_TYPE_LPDDR2) {
		clk_set_rate(bridge, 0);
		return true;
	}

	/* DDR3 requires EMC DFS table to include a bridge entry with frequency
	   above minimum bridge threshold, and voltage below bridge threshold */
	rate = clk_round_rate(bridge, TEGRA_EMC_BRIDGE_RATE_MIN);
	if (IS_ERR_VALUE(rate))
		return false;

	mv = tegra_dvfs_predict_millivolts(emc, rate);
	if (IS_ERR_VALUE(mv) || (mv > TEGRA_EMC_BRIDGE_MVOLTS_MIN))
		return false;

	if (clk_set_rate(bridge, rate))
		return false;

	return true;
}

static int tegra_emc_suspend_notify(struct notifier_block *nb,
				unsigned long event, void *data)
{
	if (event != PM_SUSPEND_PREPARE)
		return NOTIFY_OK;

	if (dram_type == DRAM_TYPE_DDR3) {
		if (clk_enable(bridge)) {
			pr_info("Tegra emc suspend:"
				" failed to enable bridge.emc\n");
			return NOTIFY_STOP;
		}
		pr_info("Tegra emc suspend: enabled bridge.emc\n");
	}
	return NOTIFY_OK;
};
static struct notifier_block tegra_emc_suspend_nb = {
	.notifier_call = tegra_emc_suspend_notify,
	.priority = 2,
};

static int tegra_emc_resume_notify(struct notifier_block *nb,
				unsigned long event, void *data)
{
	if (event != PM_POST_SUSPEND)
		return NOTIFY_OK;

	if (dram_type == DRAM_TYPE_DDR3) {
		clk_disable(bridge);
		pr_info("Tegra emc resume: disabled bridge.emc\n");
	}
	return NOTIFY_OK;
};
static struct notifier_block tegra_emc_resume_nb = {
	.notifier_call = tegra_emc_resume_notify,
	.priority = -1,
};

int tegra_init_emc(const struct tegra_emc_table *table, int table_size)
{
	int i, mv;
	u32 reg, div_value;
	bool max_entry = false;
	unsigned long boot_rate, max_rate;
	const struct clk_mux_sel *sel;

	emc_stats.clkchange_count = 0;
	spin_lock_init(&emc_stats.spinlock);
	emc_stats.last_update = get_jiffies_64();
	emc_stats.last_sel = TEGRA_EMC_TABLE_MAX_SIZE;

	boot_rate = clk_get_rate(emc) / 1000;
	max_rate = clk_get_max_rate(emc) / 1000;

	if ((dram_type != DRAM_TYPE_DDR3) && (dram_type != DRAM_TYPE_LPDDR2)) {
		pr_err("tegra: not supported DRAM type %u\n", dram_type);
		return 0;
	}

	if (emc->parent != tegra_get_clock_by_name("pll_m")) {
		pr_err("tegra: boot parent %s is not supported by EMC DFS\n",
			emc->parent->name);
		return 0;
	}

	if (!table || !table_size) {
		pr_err("tegra: EMC DFS table is empty\n");
		return 0;
	}

	tegra_emc_table_size = min(table_size, TEGRA_EMC_TABLE_MAX_SIZE);
	switch (table[0].rev) {
	case 0x30:
		emc_num_burst_regs = 105;
		break;
	case 0x31:
	case 0x32:
	case 0x33:
		emc_num_burst_regs = 107;
		break;
	default:
		pr_err("tegra: invalid EMC DFS table: unknown rev 0x%x\n",
			table[0].rev);
		return 0;
	}

	/* Match EMC source/divider settings with table entries */
	for (i = 0; i < tegra_emc_table_size; i++) {
		unsigned long table_rate = table[i].rate;
		if (!table_rate)
			continue;

		BUG_ON(table[i].rev != table[0].rev);

		sel = find_matching_input(table_rate, &div_value);
		if (!sel)
			continue;

		if (table_rate == boot_rate)
			emc_stats.last_sel = i;

		if (table_rate == max_rate)
			max_entry = true;

		tegra_emc_clk_sel[i] = *sel;
		BUG_ON(div_value >
		       (EMC_CLK_DIV_MASK >> EMC_CLK_DIV_SHIFT));
		tegra_emc_clk_sel[i].value <<= EMC_CLK_SOURCE_SHIFT;
		tegra_emc_clk_sel[i].value |= (div_value << EMC_CLK_DIV_SHIFT);

		if ((div_value == 0) &&
		    (tegra_emc_clk_sel[i].input == emc->parent)) {
			tegra_emc_clk_sel[i].value |= EMC_CLK_LOW_JITTER_ENABLE;
		}

		if (table[i].burst_regs[MC_EMEM_ARB_MISC0_INDEX] &
		    MC_EMEM_ARB_MISC0_EMC_SAME_FREQ)
			tegra_emc_clk_sel[i].value |= EMC_CLK_MC_SAME_FREQ;
	}

	/* Validate EMC rate and voltage limits */
	if (!max_entry) {
		pr_err("tegra: invalid EMC DFS table: entry for max rate"
		       " %lu kHz is not found\n", max_rate);
		return 0;
	}

	tegra_emc_table = table;

	adjust_emc_dvfs_table(tegra_emc_table, tegra_emc_table_size);
	mv = tegra_dvfs_predict_millivolts(emc, max_rate * 1000);
	if ((mv <= 0) || (mv > emc->dvfs->max_millivolts)) {
		tegra_emc_table = NULL;
		pr_err("tegra: invalid EMC DFS table: maximum rate %lu kHz does"
		       " not match nominal voltage %d\n",
		       max_rate, emc->dvfs->max_millivolts);
		return 0;
	}

	if (!is_emc_bridge()) {
		tegra_emc_table = NULL;
		pr_err("tegra: invalid EMC DFS table: emc bridge not found");
		return 0;
	}
	pr_info("tegra: validated EMC DFS table\n");

	/* Configure clock change mode according to dram type */
	reg = emc_readl(EMC_CFG_2) & (~EMC_CFG_2_MODE_MASK);
	reg |= ((dram_type == DRAM_TYPE_LPDDR2) ? EMC_CFG_2_PD_MODE :
		EMC_CFG_2_SREF_MODE) << EMC_CFG_2_MODE_SHIFT;
	emc_writel(reg, EMC_CFG_2);

	register_pm_notifier(&tegra_emc_suspend_nb);
	register_pm_notifier(&tegra_emc_resume_nb);
        return 1;
}

void tegra_emc_timing_invalidate(void)
{
	emc_timing = NULL;
<<<<<<< HEAD
=======
}

void tegra_init_dram_bit_map(const u32 *bit_map, int map_size)
{
	BUG_ON(map_size != 32);
	dram_to_soc_bit_map = bit_map;
>>>>>>> 1827824d
}

void tegra_emc_dram_type_init(struct clk *c)
{
	emc = c;

	dram_type = (emc_readl(EMC_FBIO_CFG5) &
		     EMC_CFG5_TYPE_MASK) >> EMC_CFG5_TYPE_SHIFT;
	if (dram_type == DRAM_TYPE_DDR3)
		emc->min_rate = EMC_MIN_RATE_DDR3;

	dram_dev_num = (mc_readl(MC_EMEM_ADR_CFG) & 0x1) + 1; /* 2 dev max */
	emc_cfg_saved = emc_readl(EMC_CFG);
}

int tegra_emc_get_dram_type(void)
{
	return dram_type;
}

<<<<<<< HEAD
=======
static u32 soc_to_dram_bit_swap(u32 soc_val, u32 dram_mask, u32 dram_shift)
{
	int bit;
	u32 dram_val = 0;

	/* tegra clocks definitions use shifted mask always */
	if (!dram_to_soc_bit_map)
		return soc_val & dram_mask;

	for (bit = dram_shift; bit < 32; bit++) {
		u32 dram_bit_mask = 0x1 << bit;
		u32 soc_bit_mask = dram_to_soc_bit_map[bit];

		if (!(dram_bit_mask & dram_mask))
			break;

		if (soc_bit_mask & soc_val)
			dram_val |= dram_bit_mask;
	}

	return dram_val;
}

>>>>>>> 1827824d
static int emc_read_mrr(int dev, int addr)
{
	int ret;
	u32 val;

	if (dram_type != DRAM_TYPE_LPDDR2)
		return -ENODEV;

	ret = wait_for_update(EMC_STATUS, EMC_STATUS_MRR_DIVLD, false);
	if (ret)
		return ret;

	val = dev ? DRAM_DEV_SEL_1 : DRAM_DEV_SEL_0;
	val |= (addr << EMC_MRR_MA_SHIFT) & EMC_MRR_MA_MASK;
	emc_writel(val, EMC_MRR);

	ret = wait_for_update(EMC_STATUS, EMC_STATUS_MRR_DIVLD, true);
	if (ret)
		return ret;

<<<<<<< HEAD
	/* FIXME: bit swap decoding */
=======
>>>>>>> 1827824d
	val = emc_readl(EMC_MRR) & EMC_MRR_DATA_MASK;
	return val;
}

int tegra_emc_get_dram_temperature(void)
{
	int mr4;
	unsigned long flags;

	spin_lock_irqsave(&emc_access_lock, flags);

	mr4 = emc_read_mrr(0, 4);
	if (IS_ERR_VALUE(mr4)) {
		spin_unlock_irqrestore(&emc_access_lock, flags);
		return mr4;
	}
<<<<<<< HEAD

	mr4 &= LPDDR2_MR4_TEMP_MASK;
	spin_unlock_irqrestore(&emc_access_lock, flags);
=======
	spin_unlock_irqrestore(&emc_access_lock, flags);

	mr4 = soc_to_dram_bit_swap(
		mr4, LPDDR2_MR4_TEMP_MASK, LPDDR2_MR4_TEMP_SHIFT);
>>>>>>> 1827824d
	return mr4;
}

int tegra_emc_set_over_temp_state(unsigned long state)
{
	unsigned long flags;

	if (dram_type != DRAM_TYPE_LPDDR2)
		return -ENODEV;

	spin_lock_irqsave(&emc_access_lock, flags);

	/* Update refresh timing if state changed */
	if (emc_timing && (dram_over_temp_state != state)) {
		set_over_temp_timing(emc_timing, state);
		emc_timing_update();
		if (state != DRAM_OVER_TEMP_NONE)
			emc_writel(EMC_REF_FORCE_CMD, EMC_REF);
		dram_over_temp_state = state;
	}
<<<<<<< HEAD

	spin_unlock_irqrestore(&emc_access_lock, flags);
	return 0;

}

int tegra_emc_set_eack_state(unsigned long state)
{
	unsigned long flags;
	u32 mc_override;

	spin_lock_irqsave(&emc_access_lock, flags);

	mc_override = mc_readl(MC_EMEM_ARB_OVERRIDE);

	if (state)
		enable_early_ack(mc_override);
	else
		disable_early_ack(mc_override);

=======
>>>>>>> 1827824d
	spin_unlock_irqrestore(&emc_access_lock, flags);
	return 0;
}

#ifdef CONFIG_DEBUG_FS

static struct dentry *emc_debugfs_root;
static bool eack_state = true;

static int emc_stats_show(struct seq_file *s, void *data)
{
	int i;

	emc_last_stats_update(TEGRA_EMC_TABLE_MAX_SIZE);

	seq_printf(s, "%-10s %-10s \n", "rate kHz", "time");
	for (i = 0; i < tegra_emc_table_size; i++) {
		if (tegra_emc_clk_sel[i].input == NULL)
			continue;	/* invalid entry */

		seq_printf(s, "%-10lu %-10llu \n", tegra_emc_table[i].rate,
			   cputime64_to_clock_t(emc_stats.time_at_clock[i]));
	}
	seq_printf(s, "%-15s %llu\n", "transitions:",
		   emc_stats.clkchange_count);
	seq_printf(s, "%-15s %llu\n", "time-stamp:",
		   cputime64_to_clock_t(emc_stats.last_update));

	return 0;
}

static int emc_stats_open(struct inode *inode, struct file *file)
{
	return single_open(file, emc_stats_show, inode->i_private);
}

static const struct file_operations emc_stats_fops = {
	.open		= emc_stats_open,
	.read		= seq_read,
	.llseek		= seq_lseek,
	.release	= single_release,
};

static int dram_temperature_get(void *data, u64 *val)
{
	*val = tegra_emc_get_dram_temperature();
	return 0;
}
DEFINE_SIMPLE_ATTRIBUTE(dram_temperature_fops, dram_temperature_get,
			NULL, "%lld\n");

static int over_temp_state_get(void *data, u64 *val)
{
	*val = dram_over_temp_state;
	return 0;
}
static int over_temp_state_set(void *data, u64 val)
{
	tegra_emc_set_over_temp_state(val);
	return 0;
}
DEFINE_SIMPLE_ATTRIBUTE(over_temp_state_fops, over_temp_state_get,
			over_temp_state_set, "%llu\n");

<<<<<<< HEAD
static int eack_state_get(void *data, u64 *val)
{
	unsigned long flags;
	u32 mc_override;

	spin_lock_irqsave(&emc_access_lock, flags);
	mc_override = mc_readl(MC_EMEM_ARB_OVERRIDE);
	spin_unlock_irqrestore(&emc_access_lock, flags);

	*val = (mc_override & MC_EMEM_ARB_OVERRIDE_EACK_MASK);
	return 0;
}

static int eack_state_set(void *data, u64 val)
{
	tegra_emc_set_eack_state(val);
	eack_state = val;
	return 0;
}
DEFINE_SIMPLE_ATTRIBUTE(eack_state_fops, eack_state_get,
			eack_state_set, "%llu\n");

=======
>>>>>>> 1827824d
static int __init tegra_emc_debug_init(void)
{
	if (!tegra_emc_table)
		return 0;

	emc_debugfs_root = debugfs_create_dir("tegra_emc", NULL);
	if (!emc_debugfs_root)
		return -ENOMEM;

	if (!debugfs_create_file(
		"stats", S_IRUGO, emc_debugfs_root, NULL, &emc_stats_fops))
		goto err_out;

	if (!debugfs_create_file("dram_temperature", S_IRUGO, emc_debugfs_root,
				 NULL, &dram_temperature_fops))
		goto err_out;

	if (!debugfs_create_file("over_temp_state", S_IRUGO | S_IWUSR,
				 emc_debugfs_root, NULL, &over_temp_state_fops))
		goto err_out;

<<<<<<< HEAD
	if (!debugfs_create_file(
		"eack_state", S_IRUGO | S_IWUGO, emc_debugfs_root, NULL, &eack_state_fops))
		goto err_out;

=======
>>>>>>> 1827824d
	return 0;

err_out:
	debugfs_remove_recursive(emc_debugfs_root);
	return -ENOMEM;
}

late_initcall(tegra_emc_debug_init);
#endif<|MERGE_RESOLUTION|>--- conflicted
+++ resolved
@@ -350,15 +350,6 @@
 	override_val |= mc_override & MC_EMEM_ARB_OVERRIDE_EACK_MASK;
 }
 
-<<<<<<< HEAD
-static inline void enable_early_ack(u32 mc_override)
-{
-	mc_writel((mc_override | MC_EMEM_ARB_OVERRIDE_EACK_MASK),
-			MC_EMEM_ARB_OVERRIDE);
-}
-
-=======
->>>>>>> 1827824d
 static inline bool dqs_preset(const struct tegra_emc_table *next_timing,
 			      const struct tegra_emc_table *last_timing)
 {
@@ -1054,21 +1045,19 @@
 
 	register_pm_notifier(&tegra_emc_suspend_nb);
 	register_pm_notifier(&tegra_emc_resume_nb);
-        return 1;
+
+	return 1;
 }
 
 void tegra_emc_timing_invalidate(void)
 {
 	emc_timing = NULL;
-<<<<<<< HEAD
-=======
 }
 
 void tegra_init_dram_bit_map(const u32 *bit_map, int map_size)
 {
 	BUG_ON(map_size != 32);
 	dram_to_soc_bit_map = bit_map;
->>>>>>> 1827824d
 }
 
 void tegra_emc_dram_type_init(struct clk *c)
@@ -1089,8 +1078,6 @@
 	return dram_type;
 }
 
-<<<<<<< HEAD
-=======
 static u32 soc_to_dram_bit_swap(u32 soc_val, u32 dram_mask, u32 dram_shift)
 {
 	int bit;
@@ -1114,7 +1101,6 @@
 	return dram_val;
 }
 
->>>>>>> 1827824d
 static int emc_read_mrr(int dev, int addr)
 {
 	int ret;
@@ -1135,10 +1121,6 @@
 	if (ret)
 		return ret;
 
-<<<<<<< HEAD
-	/* FIXME: bit swap decoding */
-=======
->>>>>>> 1827824d
 	val = emc_readl(EMC_MRR) & EMC_MRR_DATA_MASK;
 	return val;
 }
@@ -1155,16 +1137,10 @@
 		spin_unlock_irqrestore(&emc_access_lock, flags);
 		return mr4;
 	}
-<<<<<<< HEAD
-
-	mr4 &= LPDDR2_MR4_TEMP_MASK;
-	spin_unlock_irqrestore(&emc_access_lock, flags);
-=======
 	spin_unlock_irqrestore(&emc_access_lock, flags);
 
 	mr4 = soc_to_dram_bit_swap(
 		mr4, LPDDR2_MR4_TEMP_MASK, LPDDR2_MR4_TEMP_SHIFT);
->>>>>>> 1827824d
 	return mr4;
 }
 
@@ -1185,37 +1161,13 @@
 			emc_writel(EMC_REF_FORCE_CMD, EMC_REF);
 		dram_over_temp_state = state;
 	}
-<<<<<<< HEAD
-
 	spin_unlock_irqrestore(&emc_access_lock, flags);
 	return 0;
-
-}
-
-int tegra_emc_set_eack_state(unsigned long state)
-{
-	unsigned long flags;
-	u32 mc_override;
-
-	spin_lock_irqsave(&emc_access_lock, flags);
-
-	mc_override = mc_readl(MC_EMEM_ARB_OVERRIDE);
-
-	if (state)
-		enable_early_ack(mc_override);
-	else
-		disable_early_ack(mc_override);
-
-=======
->>>>>>> 1827824d
-	spin_unlock_irqrestore(&emc_access_lock, flags);
-	return 0;
 }
 
 #ifdef CONFIG_DEBUG_FS
 
 static struct dentry *emc_debugfs_root;
-static bool eack_state = true;
 
 static int emc_stats_show(struct seq_file *s, void *data)
 {
@@ -1272,31 +1224,6 @@
 DEFINE_SIMPLE_ATTRIBUTE(over_temp_state_fops, over_temp_state_get,
 			over_temp_state_set, "%llu\n");
 
-<<<<<<< HEAD
-static int eack_state_get(void *data, u64 *val)
-{
-	unsigned long flags;
-	u32 mc_override;
-
-	spin_lock_irqsave(&emc_access_lock, flags);
-	mc_override = mc_readl(MC_EMEM_ARB_OVERRIDE);
-	spin_unlock_irqrestore(&emc_access_lock, flags);
-
-	*val = (mc_override & MC_EMEM_ARB_OVERRIDE_EACK_MASK);
-	return 0;
-}
-
-static int eack_state_set(void *data, u64 val)
-{
-	tegra_emc_set_eack_state(val);
-	eack_state = val;
-	return 0;
-}
-DEFINE_SIMPLE_ATTRIBUTE(eack_state_fops, eack_state_get,
-			eack_state_set, "%llu\n");
-
-=======
->>>>>>> 1827824d
 static int __init tegra_emc_debug_init(void)
 {
 	if (!tegra_emc_table)
@@ -1318,13 +1245,6 @@
 				 emc_debugfs_root, NULL, &over_temp_state_fops))
 		goto err_out;
 
-<<<<<<< HEAD
-	if (!debugfs_create_file(
-		"eack_state", S_IRUGO | S_IWUGO, emc_debugfs_root, NULL, &eack_state_fops))
-		goto err_out;
-
-=======
->>>>>>> 1827824d
 	return 0;
 
 err_out:

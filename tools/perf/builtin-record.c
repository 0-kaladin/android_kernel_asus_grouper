/*
 * builtin-record.c
 *
 * Builtin record command: Record the profile of a workload
 * (or a CPU, or a PID) into the perf.data output file - for
 * later analysis via perf report.
 */
#define _FILE_OFFSET_BITS 64

#include "builtin.h"

#include "perf.h"

#include "util/build-id.h"
#include "util/util.h"
#include "util/parse-options.h"
#include "util/parse-events.h"

#include "util/header.h"
#include "util/event.h"
#include "util/debug.h"
#include "util/session.h"
#include "util/symbol.h"
#include "util/cpumap.h"

#include <unistd.h>
#include <sched.h>

enum write_mode_t {
	WRITE_FORCE,
	WRITE_APPEND
};

static int			*fd[MAX_NR_CPUS][MAX_COUNTERS];

static unsigned int		user_interval 			= UINT_MAX;
static long			default_interval		=      0;

static int			nr_cpus				=      0;
static unsigned int		page_size;
static unsigned int		mmap_pages			=    128;
static unsigned int		user_freq 			= UINT_MAX;
static int			freq				=   1000;
static int			output;
static int			pipe_output			=      0;
static const char		*output_name			= "perf.data";
static int			group				=      0;
static unsigned int		realtime_prio			=      0;
static bool			raw_samples			=  false;
static bool			system_wide			=  false;
static int			profile_cpu			=     -1;
static pid_t			target_pid			=     -1;
static pid_t			target_tid			=     -1;
static pid_t			*all_tids			=      NULL;
static int			thread_num			=      0;
static pid_t			child_pid			=     -1;
static bool			inherit				=   true;
static enum write_mode_t	write_mode			= WRITE_FORCE;
static bool			call_graph			=  false;
static bool			inherit_stat			=  false;
static bool			no_samples			=  false;
static bool			sample_address			=  false;
static bool			multiplex			=  false;
static int			multiplex_fd			=     -1;

static long			samples				=      0;
static struct timeval		last_read;
static struct timeval		this_read;

static u64			bytes_written			=      0;

static struct pollfd		*event_array;

static int			nr_poll				=      0;
static int			nr_cpu				=      0;

static int			file_new			=      1;
static off_t			post_processing_offset;

static struct perf_session	*session;

struct mmap_data {
	int			counter;
	void			*base;
	unsigned int		mask;
	unsigned int		prev;
};

static struct mmap_data		*mmap_array[MAX_NR_CPUS][MAX_COUNTERS];

static unsigned long mmap_read_head(struct mmap_data *md)
{
	struct perf_event_mmap_page *pc = md->base;
	long head;

	head = pc->data_head;
	rmb();

	return head;
}

static void mmap_write_tail(struct mmap_data *md, unsigned long tail)
{
	struct perf_event_mmap_page *pc = md->base;

	/*
	 * ensure all reads are done before we write the tail out.
	 */
	/* mb(); */
	pc->data_tail = tail;
}

static void advance_output(size_t size)
{
	bytes_written += size;
}

static void write_output(void *buf, size_t size)
{
	while (size) {
		int ret = write(output, buf, size);

		if (ret < 0)
			die("failed to write");

		size -= ret;
		buf += ret;

		bytes_written += ret;
	}
}

static int process_synthesized_event(event_t *event,
				     struct perf_session *self __used)
{
	write_output(event, event->header.size);
	return 0;
}

static void mmap_read(struct mmap_data *md)
{
	unsigned int head = mmap_read_head(md);
	unsigned int old = md->prev;
	unsigned char *data = md->base + page_size;
	unsigned long size;
	void *buf;
	int diff;

	gettimeofday(&this_read, NULL);

	/*
	 * If we're further behind than half the buffer, there's a chance
	 * the writer will bite our tail and mess up the samples under us.
	 *
	 * If we somehow ended up ahead of the head, we got messed up.
	 *
	 * In either case, truncate and restart at head.
	 */
	diff = head - old;
	if (diff < 0) {
		struct timeval iv;
		unsigned long msecs;

		timersub(&this_read, &last_read, &iv);
		msecs = iv.tv_sec*1000 + iv.tv_usec/1000;

		fprintf(stderr, "WARNING: failed to keep up with mmap data."
				"  Last read %lu msecs ago.\n", msecs);

		/*
		 * head points to a known good entry, start there.
		 */
		old = head;
	}

	last_read = this_read;

	if (old != head)
		samples++;

	size = head - old;

	if ((old & md->mask) + size != (head & md->mask)) {
		buf = &data[old & md->mask];
		size = md->mask + 1 - (old & md->mask);
		old += size;

		write_output(buf, size);
	}

	buf = &data[old & md->mask];
	size = head - old;
	old += size;

	write_output(buf, size);

	md->prev = old;
	mmap_write_tail(md, old);
}

static volatile int done = 0;
static volatile int signr = -1;

static void sig_handler(int sig)
{
	done = 1;
	signr = sig;
}

static void sig_atexit(void)
{
	if (child_pid != -1)
		kill(child_pid, SIGTERM);

	if (signr == -1)
		return;

	signal(signr, SIG_DFL);
	kill(getpid(), signr);
}

static int group_fd;

static struct perf_header_attr *get_header_attr(struct perf_event_attr *a, int nr)
{
	struct perf_header_attr *h_attr;

	if (nr < session->header.attrs) {
		h_attr = session->header.attr[nr];
	} else {
		h_attr = perf_header_attr__new(a);
		if (h_attr != NULL)
			if (perf_header__add_attr(&session->header, h_attr) < 0) {
				perf_header_attr__delete(h_attr);
				h_attr = NULL;
			}
	}

	return h_attr;
}

static void create_counter(int counter, int cpu)
{
	char *filter = filters[counter];
	struct perf_event_attr *attr = attrs + counter;
	struct perf_header_attr *h_attr;
	int track = !counter; /* only the first counter needs these */
	int thread_index;
	int ret;
	struct {
		u64 count;
		u64 time_enabled;
		u64 time_running;
		u64 id;
	} read_data;

	attr->read_format	= PERF_FORMAT_TOTAL_TIME_ENABLED |
				  PERF_FORMAT_TOTAL_TIME_RUNNING |
				  PERF_FORMAT_ID;

	attr->sample_type	|= PERF_SAMPLE_IP | PERF_SAMPLE_TID;

	if (nr_counters > 1)
		attr->sample_type |= PERF_SAMPLE_ID;

	/*
	 * We default some events to a 1 default interval. But keep
	 * it a weak assumption overridable by the user.
	 */
	if (!attr->sample_period || (user_freq != UINT_MAX &&
				     user_interval != UINT_MAX)) {
		if (freq) {
			attr->sample_type	|= PERF_SAMPLE_PERIOD;
			attr->freq		= 1;
			attr->sample_freq	= freq;
		} else {
			attr->sample_period = default_interval;
		}
	}

	if (no_samples)
		attr->sample_freq = 0;

	if (inherit_stat)
		attr->inherit_stat = 1;

	if (sample_address)
		attr->sample_type	|= PERF_SAMPLE_ADDR;

	if (call_graph)
		attr->sample_type	|= PERF_SAMPLE_CALLCHAIN;

	if (raw_samples) {
		attr->sample_type	|= PERF_SAMPLE_TIME;
		attr->sample_type	|= PERF_SAMPLE_RAW;
		attr->sample_type	|= PERF_SAMPLE_CPU;
	}

	attr->mmap		= track;
	attr->comm		= track;
	attr->inherit		= inherit;
	if (target_pid == -1 && !system_wide) {
		attr->disabled = 1;
		attr->enable_on_exec = 1;
	}

	for (thread_index = 0; thread_index < thread_num; thread_index++) {
try_again:
		fd[nr_cpu][counter][thread_index] = sys_perf_event_open(attr,
				all_tids[thread_index], cpu, group_fd, 0);

		if (fd[nr_cpu][counter][thread_index] < 0) {
			int err = errno;

			if (err == EPERM || err == EACCES)
				die("Permission error - are you root?\n"
					"\t Consider tweaking"
					" /proc/sys/kernel/perf_event_paranoid.\n");
			else if (err ==  ENODEV && profile_cpu != -1) {
				die("No such device - did you specify"
					" an out-of-range profile CPU?\n");
			}

			/*
			 * If it's cycles then fall back to hrtimer
			 * based cpu-clock-tick sw counter, which
			 * is always available even if no PMU support:
			 */
			if (attr->type == PERF_TYPE_HARDWARE
					&& attr->config == PERF_COUNT_HW_CPU_CYCLES) {

				if (verbose)
					warning(" ... trying to fall back to cpu-clock-ticks\n");
				attr->type = PERF_TYPE_SOFTWARE;
				attr->config = PERF_COUNT_SW_CPU_CLOCK;
				goto try_again;
			}
			printf("\n");
			error("perfcounter syscall returned with %d (%s)\n",
					fd[nr_cpu][counter][thread_index], strerror(err));

#if defined(__i386__) || defined(__x86_64__)
			if (attr->type == PERF_TYPE_HARDWARE && err == EOPNOTSUPP)
				die("No hardware sampling interrupt available."
				    " No APIC? If so then you can boot the kernel"
				    " with the \"lapic\" boot parameter to"
				    " force-enable it.\n");
#endif

			die("No CONFIG_PERF_EVENTS=y kernel support configured?\n");
			exit(-1);
		}

		h_attr = get_header_attr(attr, counter);
		if (h_attr == NULL)
			die("nomem\n");

		if (!file_new) {
			if (memcmp(&h_attr->attr, attr, sizeof(*attr))) {
				fprintf(stderr, "incompatible append\n");
				exit(-1);
			}
		}

		if (read(fd[nr_cpu][counter][thread_index], &read_data, sizeof(read_data)) == -1) {
			perror("Unable to read perf file descriptor\n");
			exit(-1);
		}

		if (perf_header_attr__add_id(h_attr, read_data.id) < 0) {
			pr_warning("Not enough memory to add id\n");
			exit(-1);
		}

		assert(fd[nr_cpu][counter][thread_index] >= 0);
		fcntl(fd[nr_cpu][counter][thread_index], F_SETFL, O_NONBLOCK);

		/*
		 * First counter acts as the group leader:
		 */
		if (group && group_fd == -1)
			group_fd = fd[nr_cpu][counter][thread_index];
		if (multiplex && multiplex_fd == -1)
			multiplex_fd = fd[nr_cpu][counter][thread_index];

		if (multiplex && fd[nr_cpu][counter][thread_index] != multiplex_fd) {

			ret = ioctl(fd[nr_cpu][counter][thread_index], PERF_EVENT_IOC_SET_OUTPUT, multiplex_fd);
			assert(ret != -1);
		} else {
			event_array[nr_poll].fd = fd[nr_cpu][counter][thread_index];
			event_array[nr_poll].events = POLLIN;
			nr_poll++;

			mmap_array[nr_cpu][counter][thread_index].counter = counter;
			mmap_array[nr_cpu][counter][thread_index].prev = 0;
			mmap_array[nr_cpu][counter][thread_index].mask = mmap_pages*page_size - 1;
			mmap_array[nr_cpu][counter][thread_index].base = mmap(NULL, (mmap_pages+1)*page_size,
				PROT_READ|PROT_WRITE, MAP_SHARED, fd[nr_cpu][counter][thread_index], 0);
			if (mmap_array[nr_cpu][counter][thread_index].base == MAP_FAILED) {
				error("failed to mmap with %d (%s)\n", errno, strerror(errno));
				exit(-1);
			}
		}

		if (filter != NULL) {
			ret = ioctl(fd[nr_cpu][counter][thread_index],
					PERF_EVENT_IOC_SET_FILTER, filter);
			if (ret) {
				error("failed to set filter with %d (%s)\n", errno,
						strerror(errno));
				exit(-1);
			}
		}
	}
}

static void open_counters(int cpu)
{
	int counter;

	group_fd = -1;
	for (counter = 0; counter < nr_counters; counter++)
		create_counter(counter, cpu);

	nr_cpu++;
}

static int process_buildids(void)
{
	u64 size = lseek(output, 0, SEEK_CUR);

	if (size == 0)
		return 0;

	session->fd = output;
	return __perf_session__process_events(session, post_processing_offset,
					      size - post_processing_offset,
					      size, &build_id__mark_dso_hit_ops);
}

static void atexit_header(void)
{
	if (!pipe_output) {
		session->header.data_size += bytes_written;

		process_buildids();
		perf_header__write(&session->header, output, true);
	} else {
		int err;

		err = event__synthesize_build_ids(process_synthesized_event,
						  session);
		if (err < 0)
			pr_err("Couldn't synthesize build ids.\n");
	}
}

static int __cmd_record(int argc, const char **argv)
{
	int i, counter;
	struct stat st;
	pid_t pid = 0;
	int flags;
	int err;
	unsigned long waking = 0;
	int child_ready_pipe[2], go_pipe[2];
	const bool forks = argc > 0;
	char buf;

	page_size = sysconf(_SC_PAGE_SIZE);

	atexit(sig_atexit);
	signal(SIGCHLD, sig_handler);
	signal(SIGINT, sig_handler);

	if (forks && (pipe(child_ready_pipe) < 0 || pipe(go_pipe) < 0)) {
		perror("failed to create pipes");
		exit(-1);
	}

<<<<<<< HEAD
	if (!stat(output_name, &st) && st.st_size) {
		if (write_mode == WRITE_FORCE) {
=======
	if (!strcmp(output_name, "-"))
		pipe_output = 1;
	else if (!stat(output_name, &st) && st.st_size) {
		if (!force) {
			if (!append_file) {
				pr_err("Error, output file %s exists, use -A "
				       "to append or -f to overwrite.\n",
				       output_name);
				exit(-1);
			}
		} else {
>>>>>>> a0cccc2e
			char oldname[PATH_MAX];
			snprintf(oldname, sizeof(oldname), "%s.old",
				 output_name);
			unlink(oldname);
			rename(output_name, oldname);
		}
	} else if (write_mode == WRITE_APPEND) {
		write_mode = WRITE_FORCE;
	}

	flags = O_CREAT|O_RDWR;
	if (write_mode == WRITE_APPEND)
		file_new = 0;
	else
		flags |= O_TRUNC;

	if (pipe_output)
		output = STDOUT_FILENO;
	else
		output = open(output_name, flags, S_IRUSR | S_IWUSR);
	if (output < 0) {
		perror("failed to create output file");
		exit(-1);
	}

	session = perf_session__new(output_name, O_WRONLY,
				    write_mode == WRITE_FORCE);
	if (session == NULL) {
		pr_err("Not enough memory for reading perf file header\n");
		return -1;
	}

	if (!file_new) {
		err = perf_header__read(session, output);
		if (err < 0)
			return err;
	}

	if (raw_samples) {
		perf_header__set_feat(&session->header, HEADER_TRACE_INFO);
	} else {
		for (i = 0; i < nr_counters; i++) {
			if (attrs[i].sample_type & PERF_SAMPLE_RAW) {
				perf_header__set_feat(&session->header, HEADER_TRACE_INFO);
				break;
			}
		}
	}

	atexit(atexit_header);

	if (forks) {
		child_pid = fork();
		if (pid < 0) {
			perror("failed to fork");
			exit(-1);
		}

		if (!child_pid) {
			if (pipe_output)
				dup2(2, 1);
			close(child_ready_pipe[0]);
			close(go_pipe[1]);
			fcntl(go_pipe[0], F_SETFD, FD_CLOEXEC);

			/*
			 * Do a dummy execvp to get the PLT entry resolved,
			 * so we avoid the resolver overhead on the real
			 * execvp call.
			 */
			execvp("", (char **)argv);

			/*
			 * Tell the parent we're ready to go
			 */
			close(child_ready_pipe[1]);

			/*
			 * Wait until the parent tells us to go.
			 */
			if (read(go_pipe[0], &buf, 1) == -1)
				perror("unable to read pipe");

			execvp(argv[0], (char **)argv);

			perror(argv[0]);
			exit(-1);
		}

		if (!system_wide && target_tid == -1 && target_pid == -1)
			all_tids[0] = child_pid;

		close(child_ready_pipe[1]);
		close(go_pipe[0]);
		/*
		 * wait for child to settle
		 */
		if (read(child_ready_pipe[0], &buf, 1) == -1) {
			perror("unable to read pipe");
			exit(-1);
		}
		close(child_ready_pipe[0]);
	}

	if ((!system_wide && !inherit) || profile_cpu != -1) {
		open_counters(profile_cpu);
	} else {
		nr_cpus = read_cpu_map();
		for (i = 0; i < nr_cpus; i++)
			open_counters(cpumap[i]);
	}

	if (pipe_output) {
		err = perf_header__write_pipe(output);
		if (err < 0)
			return err;
	} else if (file_new) {
		err = perf_header__write(&session->header, output, false);
		if (err < 0)
			return err;
	}

	post_processing_offset = lseek(output, 0, SEEK_CUR);

	if (pipe_output) {
		err = event__synthesize_attrs(&session->header,
					      process_synthesized_event,
					      session);
		if (err < 0) {
			pr_err("Couldn't synthesize attrs.\n");
			return err;
		}

		err = event__synthesize_event_types(process_synthesized_event,
						    session);
		if (err < 0) {
			pr_err("Couldn't synthesize event_types.\n");
			return err;
		}

		err = event__synthesize_tracing_data(output, attrs,
						     nr_counters,
						     process_synthesized_event,
						     session);
		if (err <= 0) {
			pr_err("Couldn't record tracing data.\n");
			return err;
		}

		advance_output(err);
	}

	err = event__synthesize_kernel_mmap(process_synthesized_event,
					    session, "_text");
	if (err < 0)
		err = event__synthesize_kernel_mmap(process_synthesized_event,
						    session, "_stext");
	if (err < 0) {
		pr_err("Couldn't record kernel reference relocation symbol.\n");
		return err;
	}

	err = event__synthesize_modules(process_synthesized_event, session);
	if (err < 0) {
		pr_err("Couldn't record kernel reference relocation symbol.\n");
		return err;
	}

	if (!system_wide && profile_cpu == -1)
		event__synthesize_thread(target_tid, process_synthesized_event,
					 session);
	else
		event__synthesize_threads(process_synthesized_event, session);

	if (realtime_prio) {
		struct sched_param param;

		param.sched_priority = realtime_prio;
		if (sched_setscheduler(0, SCHED_FIFO, &param)) {
			pr_err("Could not set realtime priority.\n");
			exit(-1);
		}
	}

	/*
	 * Let the child rip
	 */
	if (forks)
		close(go_pipe[1]);

	for (;;) {
		int hits = samples;
		int thread;

		for (i = 0; i < nr_cpu; i++) {
			for (counter = 0; counter < nr_counters; counter++) {
				for (thread = 0;
					thread < thread_num; thread++) {
					if (mmap_array[i][counter][thread].base)
						mmap_read(&mmap_array[i][counter][thread]);
				}

			}
		}

		if (hits == samples) {
			if (done)
				break;
			err = poll(event_array, nr_poll, -1);
			waking++;
		}

		if (done) {
			for (i = 0; i < nr_cpu; i++) {
				for (counter = 0;
					counter < nr_counters;
					counter++) {
					for (thread = 0;
						thread < thread_num;
						thread++)
						ioctl(fd[i][counter][thread],
							PERF_EVENT_IOC_DISABLE);
				}
			}
		}
	}

	fprintf(stderr, "[ perf record: Woken up %ld times to write data ]\n", waking);

	/*
	 * Approximate RIP event size: 24 bytes.
	 */
	fprintf(stderr,
		"[ perf record: Captured and wrote %.3f MB %s (~%lld samples) ]\n",
		(double)bytes_written / 1024.0 / 1024.0,
		output_name,
		bytes_written / 24);

	return 0;
}

static const char * const record_usage[] = {
	"perf record [<options>] [<command>]",
	"perf record [<options>] -- <command> [<options>]",
	NULL
};

static bool force, append_file;

static const struct option options[] = {
	OPT_CALLBACK('e', "event", NULL, "event",
		     "event selector. use 'perf list' to list available events",
		     parse_events),
	OPT_CALLBACK(0, "filter", NULL, "filter",
		     "event filter", parse_filter),
	OPT_INTEGER('p', "pid", &target_pid,
		    "record events on existing process id"),
	OPT_INTEGER('t', "tid", &target_tid,
		    "record events on existing thread id"),
	OPT_INTEGER('r', "realtime", &realtime_prio,
		    "collect data with this RT SCHED_FIFO priority"),
	OPT_BOOLEAN('R', "raw-samples", &raw_samples,
		    "collect raw sample records from all opened counters"),
	OPT_BOOLEAN('a', "all-cpus", &system_wide,
			    "system-wide collection from all CPUs"),
	OPT_BOOLEAN('A', "append", &append_file,
			    "append to the output file to do incremental profiling"),
	OPT_INTEGER('C', "profile_cpu", &profile_cpu,
			    "CPU to profile on"),
	OPT_BOOLEAN('f', "force", &force,
			"overwrite existing data file (deprecated)"),
	OPT_LONG('c', "count", &user_interval,
		    "event period to sample"),
	OPT_STRING('o', "output", &output_name, "file",
		    "output file name"),
	OPT_BOOLEAN('i', "inherit", &inherit,
		    "child tasks inherit counters"),
	OPT_INTEGER('F', "freq", &user_freq,
		    "profile at this frequency"),
	OPT_INTEGER('m', "mmap-pages", &mmap_pages,
		    "number of mmap data pages"),
	OPT_BOOLEAN('g', "call-graph", &call_graph,
		    "do call-graph (stack chain/backtrace) recording"),
	OPT_INCR('v', "verbose", &verbose,
		    "be more verbose (show counter open errors, etc)"),
	OPT_BOOLEAN('s', "stat", &inherit_stat,
		    "per thread counts"),
	OPT_BOOLEAN('d', "data", &sample_address,
		    "Sample addresses"),
	OPT_BOOLEAN('n', "no-samples", &no_samples,
		    "don't sample"),
	OPT_BOOLEAN('M', "multiplex", &multiplex,
		    "multiplex counter output in a single channel"),
	OPT_END()
};

int cmd_record(int argc, const char **argv, const char *prefix __used)
{
	int i,j;

	argc = parse_options(argc, argv, options, record_usage,
			    PARSE_OPT_STOP_AT_NON_OPTION);
	if (!argc && target_pid == -1 && target_tid == -1 &&
		!system_wide && profile_cpu == -1)
		usage_with_options(record_usage, options);

	if (force && append_file) {
		fprintf(stderr, "Can't overwrite and append at the same time."
				" You need to choose between -f and -A");
		usage_with_options(record_usage, options);
	} else if (append_file) {
		write_mode = WRITE_APPEND;
	} else {
		write_mode = WRITE_FORCE;
	}

	symbol__init();

	if (!nr_counters) {
		nr_counters	= 1;
		attrs[0].type	= PERF_TYPE_HARDWARE;
		attrs[0].config = PERF_COUNT_HW_CPU_CYCLES;
	}

	if (target_pid != -1) {
		target_tid = target_pid;
		thread_num = find_all_tid(target_pid, &all_tids);
		if (thread_num <= 0) {
			fprintf(stderr, "Can't find all threads of pid %d\n",
					target_pid);
			usage_with_options(record_usage, options);
		}
	} else {
		all_tids=malloc(sizeof(pid_t));
		if (!all_tids)
			return -ENOMEM;

		all_tids[0] = target_tid;
		thread_num = 1;
	}

	for (i = 0; i < MAX_NR_CPUS; i++) {
		for (j = 0; j < MAX_COUNTERS; j++) {
			fd[i][j] = malloc(sizeof(int)*thread_num);
			mmap_array[i][j] = zalloc(
				sizeof(struct mmap_data)*thread_num);
			if (!fd[i][j] || !mmap_array[i][j])
				return -ENOMEM;
		}
	}
	event_array = malloc(
		sizeof(struct pollfd)*MAX_NR_CPUS*MAX_COUNTERS*thread_num);
	if (!event_array)
		return -ENOMEM;

	if (user_interval != UINT_MAX)
		default_interval = user_interval;
	if (user_freq != UINT_MAX)
		freq = user_freq;

	/*
	 * User specified count overrides default frequency.
	 */
	if (default_interval)
		freq = 0;
	else if (freq) {
		default_interval = freq;
	} else {
		fprintf(stderr, "frequency and count are zero, aborting\n");
		exit(EXIT_FAILURE);
	}

	return __cmd_record(argc, argv);
}<|MERGE_RESOLUTION|>--- conflicted
+++ resolved
@@ -479,22 +479,10 @@
 		exit(-1);
 	}
 
-<<<<<<< HEAD
-	if (!stat(output_name, &st) && st.st_size) {
-		if (write_mode == WRITE_FORCE) {
-=======
 	if (!strcmp(output_name, "-"))
 		pipe_output = 1;
 	else if (!stat(output_name, &st) && st.st_size) {
-		if (!force) {
-			if (!append_file) {
-				pr_err("Error, output file %s exists, use -A "
-				       "to append or -f to overwrite.\n",
-				       output_name);
-				exit(-1);
-			}
-		} else {
->>>>>>> a0cccc2e
+		if (write_mode == WRITE_FORCE) {
 			char oldname[PATH_MAX];
 			snprintf(oldname, sizeof(oldname), "%s.old",
 				 output_name);

--- conflicted
+++ resolved
@@ -42,23 +42,12 @@
 
 obj-$(CONFIG_BCMDHD) += bcmdhd.o
 bcmdhd-objs += $(DHDOFILES)
-<<<<<<< HEAD
 ifneq ($(CONFIG_WIRELESS_EXT),)
-=======
-
-ifeq ($(CONFIG_BCMDHD_WEXT),y)
->>>>>>> 1827824d
 bcmdhd-objs += wl_iw.o
 DHDCFLAGS += -DSOFTAP -DCSCAN
 endif
-<<<<<<< HEAD
 ifneq ($(CONFIG_CFG80211),)
 bcmdhd-objs += wl_cfg80211.o dhd_cfg80211.o wl_cfgp2p.o wl_linux_mon.o
-=======
-
-ifeq ($(CONFIG_BCMDHD_CFG80211),y)
-bcmdhd-objs += wl_cfg80211.o wl_cfgp2p.o dhd_linux_mon.o
->>>>>>> 1827824d
 DHDCFLAGS += -DWL_CFG80211
 # P2P support
 DHDCFLAGS += -DWLP2P

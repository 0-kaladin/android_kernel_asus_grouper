/* bnx2x.h: Broadcom Everest network driver.
 *
 * Copyright (c) 2007-2011 Broadcom Corporation
 *
 * This program is free software; you can redistribute it and/or modify
 * it under the terms of the GNU General Public License as published by
 * the Free Software Foundation.
 *
 * Maintained by: Eilon Greenstein <eilong@broadcom.com>
 * Written by: Eliezer Tamir
 * Based on code from Michael Chan's bnx2 driver
 */

#ifndef BNX2X_H
#define BNX2X_H
#include <linux/netdevice.h>
#include <linux/types.h>

/* compilation time flags */

/* define this to make the driver freeze on error to allow getting debug info
 * (you will need to reboot afterwards) */
/* #define BNX2X_STOP_ON_ERROR */

<<<<<<< HEAD
#define DRV_MODULE_VERSION      "1.62.11-0"
#define DRV_MODULE_RELDATE      "2011/01/31"
=======
#define DRV_MODULE_VERSION      "1.62.12-0"
#define DRV_MODULE_RELDATE      "2011/03/20"
>>>>>>> d762f438
#define BNX2X_BC_VER            0x040200

#define BNX2X_MULTI_QUEUE

#define BNX2X_NEW_NAPI

#if defined(CONFIG_DCB)
#define BCM_DCBNL
#endif
#if defined(CONFIG_CNIC) || defined(CONFIG_CNIC_MODULE)
#define BCM_CNIC 1
#include "../cnic_if.h"
#endif

#ifdef BCM_CNIC
#define BNX2X_MIN_MSIX_VEC_CNT 3
#define BNX2X_MSIX_VEC_FP_START 2
#else
#define BNX2X_MIN_MSIX_VEC_CNT 2
#define BNX2X_MSIX_VEC_FP_START 1
#endif

#include <linux/mdio.h>
#include <linux/pci.h>
#include "bnx2x_reg.h"
#include "bnx2x_fw_defs.h"
#include "bnx2x_hsi.h"
#include "bnx2x_link.h"
#include "bnx2x_dcb.h"
#include "bnx2x_stats.h"

/* error/debug prints */

#define DRV_MODULE_NAME		"bnx2x"

/* for messages that are currently off */
#define BNX2X_MSG_OFF			0
#define BNX2X_MSG_MCP			0x010000 /* was: NETIF_MSG_HW */
#define BNX2X_MSG_STATS			0x020000 /* was: NETIF_MSG_TIMER */
#define BNX2X_MSG_NVM			0x040000 /* was: NETIF_MSG_HW */
#define BNX2X_MSG_DMAE			0x080000 /* was: NETIF_MSG_HW */
#define BNX2X_MSG_SP			0x100000 /* was: NETIF_MSG_INTR */
#define BNX2X_MSG_FP			0x200000 /* was: NETIF_MSG_INTR */

#define DP_LEVEL			KERN_NOTICE	/* was: KERN_DEBUG */

/* regular debug print */
#define DP(__mask, __fmt, __args...)				\
do {								\
	if (bp->msg_enable & (__mask))				\
		printk(DP_LEVEL "[%s:%d(%s)]" __fmt,		\
		       __func__, __LINE__,			\
		       bp->dev ? (bp->dev->name) : "?",		\
		       ##__args);				\
} while (0)

/* errors debug print */
#define BNX2X_DBG_ERR(__fmt, __args...)				\
do {								\
	if (netif_msg_probe(bp))				\
		pr_err("[%s:%d(%s)]" __fmt,			\
		       __func__, __LINE__,			\
		       bp->dev ? (bp->dev->name) : "?",		\
		       ##__args);				\
} while (0)

/* for errors (never masked) */
#define BNX2X_ERR(__fmt, __args...)				\
do {								\
	pr_err("[%s:%d(%s)]" __fmt,				\
	       __func__, __LINE__,				\
	       bp->dev ? (bp->dev->name) : "?",			\
	       ##__args);					\
	} while (0)

#define BNX2X_ERROR(__fmt, __args...) do { \
	pr_err("[%s:%d]" __fmt, __func__, __LINE__, ##__args); \
	} while (0)


/* before we have a dev->name use dev_info() */
#define BNX2X_DEV_INFO(__fmt, __args...)			 \
do {								 \
	if (netif_msg_probe(bp))				 \
		dev_info(&bp->pdev->dev, __fmt, ##__args);	 \
} while (0)

void bnx2x_panic_dump(struct bnx2x *bp);

#ifdef BNX2X_STOP_ON_ERROR
#define bnx2x_panic() do { \
		bp->panic = 1; \
		BNX2X_ERR("driver assert\n"); \
		bnx2x_int_disable(bp); \
		bnx2x_panic_dump(bp); \
	} while (0)
#else
#define bnx2x_panic() do { \
		bp->panic = 1; \
		BNX2X_ERR("driver assert\n"); \
		bnx2x_panic_dump(bp); \
	} while (0)
#endif

#define bnx2x_mc_addr(ha)      ((ha)->addr)
#define bnx2x_uc_addr(ha)      ((ha)->addr)

#define U64_LO(x)			(u32)(((u64)(x)) & 0xffffffff)
#define U64_HI(x)			(u32)(((u64)(x)) >> 32)
#define HILO_U64(hi, lo)		((((u64)(hi)) << 32) + (lo))


#define REG_ADDR(bp, offset)		((bp->regview) + (offset))

#define REG_RD(bp, offset)		readl(REG_ADDR(bp, offset))
#define REG_RD8(bp, offset)		readb(REG_ADDR(bp, offset))
#define REG_RD16(bp, offset)		readw(REG_ADDR(bp, offset))

#define REG_WR(bp, offset, val)		writel((u32)val, REG_ADDR(bp, offset))
#define REG_WR8(bp, offset, val)	writeb((u8)val, REG_ADDR(bp, offset))
#define REG_WR16(bp, offset, val)	writew((u16)val, REG_ADDR(bp, offset))

#define REG_RD_IND(bp, offset)		bnx2x_reg_rd_ind(bp, offset)
#define REG_WR_IND(bp, offset, val)	bnx2x_reg_wr_ind(bp, offset, val)

#define REG_RD_DMAE(bp, offset, valp, len32) \
	do { \
		bnx2x_read_dmae(bp, offset, len32);\
		memcpy(valp, bnx2x_sp(bp, wb_data[0]), (len32) * 4); \
	} while (0)

#define REG_WR_DMAE(bp, offset, valp, len32) \
	do { \
		memcpy(bnx2x_sp(bp, wb_data[0]), valp, (len32) * 4); \
		bnx2x_write_dmae(bp, bnx2x_sp_mapping(bp, wb_data), \
				 offset, len32); \
	} while (0)

#define REG_WR_DMAE_LEN(bp, offset, valp, len32) \
	REG_WR_DMAE(bp, offset, valp, len32)

#define VIRT_WR_DMAE_LEN(bp, data, addr, len32, le32_swap) \
	do { \
		memcpy(GUNZIP_BUF(bp), data, (len32) * 4); \
		bnx2x_write_big_buf_wb(bp, addr, len32); \
	} while (0)

#define SHMEM_ADDR(bp, field)		(bp->common.shmem_base + \
					 offsetof(struct shmem_region, field))
#define SHMEM_RD(bp, field)		REG_RD(bp, SHMEM_ADDR(bp, field))
#define SHMEM_WR(bp, field, val)	REG_WR(bp, SHMEM_ADDR(bp, field), val)

#define SHMEM2_ADDR(bp, field)		(bp->common.shmem2_base + \
					 offsetof(struct shmem2_region, field))
#define SHMEM2_RD(bp, field)		REG_RD(bp, SHMEM2_ADDR(bp, field))
#define SHMEM2_WR(bp, field, val)	REG_WR(bp, SHMEM2_ADDR(bp, field), val)
#define MF_CFG_ADDR(bp, field)		(bp->common.mf_cfg_base + \
					 offsetof(struct mf_cfg, field))
#define MF2_CFG_ADDR(bp, field)		(bp->common.mf2_cfg_base + \
					 offsetof(struct mf2_cfg, field))

#define MF_CFG_RD(bp, field)		REG_RD(bp, MF_CFG_ADDR(bp, field))
#define MF_CFG_WR(bp, field, val)	REG_WR(bp,\
					       MF_CFG_ADDR(bp, field), (val))
#define MF2_CFG_RD(bp, field)		REG_RD(bp, MF2_CFG_ADDR(bp, field))

#define SHMEM2_HAS(bp, field)		((bp)->common.shmem2_base &&	\
					 (SHMEM2_RD((bp), size) >	\
					 offsetof(struct shmem2_region, field)))

#define EMAC_RD(bp, reg)		REG_RD(bp, emac_base + reg)
#define EMAC_WR(bp, reg, val)		REG_WR(bp, emac_base + reg, val)

/* SP SB indices */

/* General SP events - stats query, cfc delete, etc  */
#define HC_SP_INDEX_ETH_DEF_CONS		3

/* EQ completions */
#define HC_SP_INDEX_EQ_CONS			7

/* FCoE L2 connection completions */
#define HC_SP_INDEX_ETH_FCOE_TX_CQ_CONS		6
#define HC_SP_INDEX_ETH_FCOE_RX_CQ_CONS		4
/* iSCSI L2 */
#define HC_SP_INDEX_ETH_ISCSI_CQ_CONS		5
#define HC_SP_INDEX_ETH_ISCSI_RX_CQ_CONS	1

/* Special clients parameters */

/* SB indices */
/* FCoE L2 */
#define BNX2X_FCOE_L2_RX_INDEX \
	(&bp->def_status_blk->sp_sb.\
	index_values[HC_SP_INDEX_ETH_FCOE_RX_CQ_CONS])

#define BNX2X_FCOE_L2_TX_INDEX \
	(&bp->def_status_blk->sp_sb.\
	index_values[HC_SP_INDEX_ETH_FCOE_TX_CQ_CONS])

/**
 *  CIDs and CLIDs:
 *  CLIDs below is a CLID for func 0, then the CLID for other
 *  functions will be calculated by the formula:
 *
 *  FUNC_N_CLID_X = N * NUM_SPECIAL_CLIENTS + FUNC_0_CLID_X
 *
 */
/* iSCSI L2 */
#define BNX2X_ISCSI_ETH_CL_ID		17
#define BNX2X_ISCSI_ETH_CID		17

/* FCoE L2 */
#define BNX2X_FCOE_ETH_CL_ID		18
#define BNX2X_FCOE_ETH_CID		18

/** Additional rings budgeting */
#ifdef BCM_CNIC
#define CNIC_CONTEXT_USE		1
#define FCOE_CONTEXT_USE		1
#else
#define CNIC_CONTEXT_USE		0
#define FCOE_CONTEXT_USE		0
#endif /* BCM_CNIC */
#define NONE_ETH_CONTEXT_USE	(FCOE_CONTEXT_USE)

#define AEU_IN_ATTN_BITS_PXPPCICLOCKCLIENT_PARITY_ERROR \
	AEU_INPUTS_ATTN_BITS_PXPPCICLOCKCLIENT_PARITY_ERROR

#define SM_RX_ID			0
#define SM_TX_ID			1

/* fast path */

struct sw_rx_bd {
	struct sk_buff	*skb;
	DEFINE_DMA_UNMAP_ADDR(mapping);
};

struct sw_tx_bd {
	struct sk_buff	*skb;
	u16		first_bd;
	u8		flags;
/* Set on the first BD descriptor when there is a split BD */
#define BNX2X_TSO_SPLIT_BD		(1<<0)
};

struct sw_rx_page {
	struct page	*page;
	DEFINE_DMA_UNMAP_ADDR(mapping);
};

union db_prod {
	struct doorbell_set_prod data;
	u32		raw;
};


/* MC hsi */
#define BCM_PAGE_SHIFT			12
#define BCM_PAGE_SIZE			(1 << BCM_PAGE_SHIFT)
#define BCM_PAGE_MASK			(~(BCM_PAGE_SIZE - 1))
#define BCM_PAGE_ALIGN(addr)	(((addr) + BCM_PAGE_SIZE - 1) & BCM_PAGE_MASK)

#define PAGES_PER_SGE_SHIFT		0
#define PAGES_PER_SGE			(1 << PAGES_PER_SGE_SHIFT)
#define SGE_PAGE_SIZE			PAGE_SIZE
#define SGE_PAGE_SHIFT			PAGE_SHIFT
#define SGE_PAGE_ALIGN(addr)		PAGE_ALIGN((typeof(PAGE_SIZE))(addr))

/* SGE ring related macros */
#define NUM_RX_SGE_PAGES		2
#define RX_SGE_CNT		(BCM_PAGE_SIZE / sizeof(struct eth_rx_sge))
#define MAX_RX_SGE_CNT			(RX_SGE_CNT - 2)
/* RX_SGE_CNT is promised to be a power of 2 */
#define RX_SGE_MASK			(RX_SGE_CNT - 1)
#define NUM_RX_SGE			(RX_SGE_CNT * NUM_RX_SGE_PAGES)
#define MAX_RX_SGE			(NUM_RX_SGE - 1)
#define NEXT_SGE_IDX(x)		((((x) & RX_SGE_MASK) == \
				  (MAX_RX_SGE_CNT - 1)) ? (x) + 3 : (x) + 1)
#define RX_SGE(x)			((x) & MAX_RX_SGE)

/* SGE producer mask related macros */
/* Number of bits in one sge_mask array element */
#define RX_SGE_MASK_ELEM_SZ		64
#define RX_SGE_MASK_ELEM_SHIFT		6
#define RX_SGE_MASK_ELEM_MASK		((u64)RX_SGE_MASK_ELEM_SZ - 1)

/* Creates a bitmask of all ones in less significant bits.
   idx - index of the most significant bit in the created mask */
#define RX_SGE_ONES_MASK(idx) \
		(((u64)0x1 << (((idx) & RX_SGE_MASK_ELEM_MASK) + 1)) - 1)
#define RX_SGE_MASK_ELEM_ONE_MASK	((u64)(~0))

/* Number of u64 elements in SGE mask array */
#define RX_SGE_MASK_LEN			((NUM_RX_SGE_PAGES * RX_SGE_CNT) / \
					 RX_SGE_MASK_ELEM_SZ)
#define RX_SGE_MASK_LEN_MASK		(RX_SGE_MASK_LEN - 1)
#define NEXT_SGE_MASK_ELEM(el)		(((el) + 1) & RX_SGE_MASK_LEN_MASK)

union host_hc_status_block {
	/* pointer to fp status block e1x */
	struct host_hc_status_block_e1x *e1x_sb;
	/* pointer to fp status block e2 */
	struct host_hc_status_block_e2  *e2_sb;
};

struct bnx2x_fastpath {

#define BNX2X_NAPI_WEIGHT       128
	struct napi_struct	napi;
	union host_hc_status_block	status_blk;
	/* chip independed shortcuts into sb structure */
	__le16			*sb_index_values;
	__le16			*sb_running_index;
	/* chip independed shortcut into rx_prods_offset memory */
	u32			ustorm_rx_prods_offset;

	u32			rx_buf_size;

	dma_addr_t		status_blk_mapping;

	struct sw_tx_bd		*tx_buf_ring;

	union eth_tx_bd_types	*tx_desc_ring;
	dma_addr_t		tx_desc_mapping;

	struct sw_rx_bd		*rx_buf_ring;	/* BDs mappings ring */
	struct sw_rx_page	*rx_page_ring;	/* SGE pages mappings ring */

	struct eth_rx_bd	*rx_desc_ring;
	dma_addr_t		rx_desc_mapping;

	union eth_rx_cqe	*rx_comp_ring;
	dma_addr_t		rx_comp_mapping;

	/* SGE ring */
	struct eth_rx_sge	*rx_sge_ring;
	dma_addr_t		rx_sge_mapping;

	u64			sge_mask[RX_SGE_MASK_LEN];

	int			state;
#define BNX2X_FP_STATE_CLOSED		0
#define BNX2X_FP_STATE_IRQ		0x80000
#define BNX2X_FP_STATE_OPENING		0x90000
#define BNX2X_FP_STATE_OPEN		0xa0000
#define BNX2X_FP_STATE_HALTING		0xb0000
#define BNX2X_FP_STATE_HALTED		0xc0000
#define BNX2X_FP_STATE_TERMINATING	0xd0000
#define BNX2X_FP_STATE_TERMINATED	0xe0000

	u8			index;		/* number in fp array */
	u8			cl_id;		/* eth client id */
	u8			cl_qzone_id;
	u8			fw_sb_id;	/* status block number in FW */
	u8			igu_sb_id;	/* status block number in HW */
	u32			cid;

	union db_prod		tx_db;

	u16			tx_pkt_prod;
	u16			tx_pkt_cons;
	u16			tx_bd_prod;
	u16			tx_bd_cons;
	__le16			*tx_cons_sb;

	__le16			fp_hc_idx;

	u16			rx_bd_prod;
	u16			rx_bd_cons;
	u16			rx_comp_prod;
	u16			rx_comp_cons;
	u16			rx_sge_prod;
	/* The last maximal completed SGE */
	u16			last_max_sge;
	__le16			*rx_cons_sb;

	unsigned long		tx_pkt,
				rx_pkt,
				rx_calls;

	/* TPA related */
	struct sw_rx_bd		tpa_pool[ETH_MAX_AGGREGATION_QUEUES_E1H];
	u8			tpa_state[ETH_MAX_AGGREGATION_QUEUES_E1H];
#define BNX2X_TPA_START			1
#define BNX2X_TPA_STOP			2
	u8			disable_tpa;
#ifdef BNX2X_STOP_ON_ERROR
	u64			tpa_queue_used;
#endif

	struct tstorm_per_client_stats old_tclient;
	struct ustorm_per_client_stats old_uclient;
	struct xstorm_per_client_stats old_xclient;
	struct bnx2x_eth_q_stats eth_q_stats;

	/* The size is calculated using the following:
	     sizeof name field from netdev structure +
	     4 ('-Xx-' string) +
	     4 (for the digits and to make it DWORD aligned) */
#define FP_NAME_SIZE		(sizeof(((struct net_device *)0)->name) + 8)
	char			name[FP_NAME_SIZE];
	struct bnx2x		*bp; /* parent */
};

#define bnx2x_fp(bp, nr, var)		(bp->fp[nr].var)

/* Use 2500 as a mini-jumbo MTU for FCoE */
#define BNX2X_FCOE_MINI_JUMBO_MTU	2500

#ifdef BCM_CNIC
/* FCoE L2 `fastpath' is right after the eth entries */
#define FCOE_IDX			BNX2X_NUM_ETH_QUEUES(bp)
#define bnx2x_fcoe_fp(bp)		(&bp->fp[FCOE_IDX])
#define bnx2x_fcoe(bp, var)		(bnx2x_fcoe_fp(bp)->var)
#define IS_FCOE_FP(fp)			(fp->index == FCOE_IDX)
#define IS_FCOE_IDX(idx)		((idx) == FCOE_IDX)
#else
#define IS_FCOE_FP(fp)		false
#define IS_FCOE_IDX(idx)	false
#endif


/* MC hsi */
#define MAX_FETCH_BD			13	/* HW max BDs per packet */
#define RX_COPY_THRESH			92

#define NUM_TX_RINGS			16
#define TX_DESC_CNT		(BCM_PAGE_SIZE / sizeof(union eth_tx_bd_types))
#define MAX_TX_DESC_CNT			(TX_DESC_CNT - 1)
#define NUM_TX_BD			(TX_DESC_CNT * NUM_TX_RINGS)
#define MAX_TX_BD			(NUM_TX_BD - 1)
#define MAX_TX_AVAIL			(MAX_TX_DESC_CNT * NUM_TX_RINGS - 2)
#define INIT_JUMBO_TX_RING_SIZE		MAX_TX_AVAIL
#define INIT_TX_RING_SIZE		MAX_TX_AVAIL
#define NEXT_TX_IDX(x)		((((x) & MAX_TX_DESC_CNT) == \
				  (MAX_TX_DESC_CNT - 1)) ? (x) + 2 : (x) + 1)
#define TX_BD(x)			((x) & MAX_TX_BD)
#define TX_BD_POFF(x)			((x) & MAX_TX_DESC_CNT)

/* The RX BD ring is special, each bd is 8 bytes but the last one is 16 */
#define NUM_RX_RINGS			8
#define RX_DESC_CNT		(BCM_PAGE_SIZE / sizeof(struct eth_rx_bd))
#define MAX_RX_DESC_CNT			(RX_DESC_CNT - 2)
#define RX_DESC_MASK			(RX_DESC_CNT - 1)
#define NUM_RX_BD			(RX_DESC_CNT * NUM_RX_RINGS)
#define MAX_RX_BD			(NUM_RX_BD - 1)
#define MAX_RX_AVAIL			(MAX_RX_DESC_CNT * NUM_RX_RINGS - 2)
#define MIN_RX_SIZE_TPA			72
#define MIN_RX_SIZE_NONTPA		10
#define INIT_JUMBO_RX_RING_SIZE		MAX_RX_AVAIL
#define INIT_RX_RING_SIZE		MAX_RX_AVAIL
#define NEXT_RX_IDX(x)		((((x) & RX_DESC_MASK) == \
				  (MAX_RX_DESC_CNT - 1)) ? (x) + 3 : (x) + 1)
#define RX_BD(x)			((x) & MAX_RX_BD)

/* As long as CQE is 4 times bigger than BD entry we have to allocate
   4 times more pages for CQ ring in order to keep it balanced with
   BD ring */
#define NUM_RCQ_RINGS			(NUM_RX_RINGS * 4)
#define RCQ_DESC_CNT		(BCM_PAGE_SIZE / sizeof(union eth_rx_cqe))
#define MAX_RCQ_DESC_CNT		(RCQ_DESC_CNT - 1)
#define NUM_RCQ_BD			(RCQ_DESC_CNT * NUM_RCQ_RINGS)
#define MAX_RCQ_BD			(NUM_RCQ_BD - 1)
#define MAX_RCQ_AVAIL			(MAX_RCQ_DESC_CNT * NUM_RCQ_RINGS - 2)
#define NEXT_RCQ_IDX(x)		((((x) & MAX_RCQ_DESC_CNT) == \
				  (MAX_RCQ_DESC_CNT - 1)) ? (x) + 2 : (x) + 1)
#define RCQ_BD(x)			((x) & MAX_RCQ_BD)


/* This is needed for determining of last_max */
#define SUB_S16(a, b)			(s16)((s16)(a) - (s16)(b))

#define __SGE_MASK_SET_BIT(el, bit) \
	do { \
		el = ((el) | ((u64)0x1 << (bit))); \
	} while (0)

#define __SGE_MASK_CLEAR_BIT(el, bit) \
	do { \
		el = ((el) & (~((u64)0x1 << (bit)))); \
	} while (0)

#define SGE_MASK_SET_BIT(fp, idx) \
	__SGE_MASK_SET_BIT(fp->sge_mask[(idx) >> RX_SGE_MASK_ELEM_SHIFT], \
			   ((idx) & RX_SGE_MASK_ELEM_MASK))

#define SGE_MASK_CLEAR_BIT(fp, idx) \
	__SGE_MASK_CLEAR_BIT(fp->sge_mask[(idx) >> RX_SGE_MASK_ELEM_SHIFT], \
			     ((idx) & RX_SGE_MASK_ELEM_MASK))


/* used on a CID received from the HW */
#define SW_CID(x)			(le32_to_cpu(x) & \
					 (COMMON_RAMROD_ETH_RX_CQE_CID >> 7))
#define CQE_CMD(x)			(le32_to_cpu(x) >> \
					COMMON_RAMROD_ETH_RX_CQE_CMD_ID_SHIFT)

#define BD_UNMAP_ADDR(bd)		HILO_U64(le32_to_cpu((bd)->addr_hi), \
						 le32_to_cpu((bd)->addr_lo))
#define BD_UNMAP_LEN(bd)		(le16_to_cpu((bd)->nbytes))

#define BNX2X_DB_MIN_SHIFT		3	/* 8 bytes */
#define BNX2X_DB_SHIFT			7	/* 128 bytes*/
#define DPM_TRIGER_TYPE			0x40
#define DOORBELL(bp, cid, val) \
	do { \
		writel((u32)(val), bp->doorbells + (bp->db_size * (cid)) + \
		       DPM_TRIGER_TYPE); \
	} while (0)


/* TX CSUM helpers */
#define SKB_CS_OFF(skb)		(offsetof(struct tcphdr, check) - \
				 skb->csum_offset)
#define SKB_CS(skb)		(*(u16 *)(skb_transport_header(skb) + \
					  skb->csum_offset))

#define pbd_tcp_flags(skb)	(ntohl(tcp_flag_word(tcp_hdr(skb)))>>16 & 0xff)

#define XMIT_PLAIN			0
#define XMIT_CSUM_V4			0x1
#define XMIT_CSUM_V6			0x2
#define XMIT_CSUM_TCP			0x4
#define XMIT_GSO_V4			0x8
#define XMIT_GSO_V6			0x10

#define XMIT_CSUM			(XMIT_CSUM_V4 | XMIT_CSUM_V6)
#define XMIT_GSO			(XMIT_GSO_V4 | XMIT_GSO_V6)


/* stuff added to make the code fit 80Col */

#define CQE_TYPE(cqe_fp_flags)	((cqe_fp_flags) & ETH_FAST_PATH_RX_CQE_TYPE)

#define TPA_TYPE_START			ETH_FAST_PATH_RX_CQE_START_FLG
#define TPA_TYPE_END			ETH_FAST_PATH_RX_CQE_END_FLG
#define TPA_TYPE(cqe_fp_flags)		((cqe_fp_flags) & \
					 (TPA_TYPE_START | TPA_TYPE_END))

#define ETH_RX_ERROR_FALGS		ETH_FAST_PATH_RX_CQE_PHY_DECODE_ERR_FLG

#define BNX2X_IP_CSUM_ERR(cqe) \
			(!((cqe)->fast_path_cqe.status_flags & \
			   ETH_FAST_PATH_RX_CQE_IP_XSUM_NO_VALIDATION_FLG) && \
			 ((cqe)->fast_path_cqe.type_error_flags & \
			  ETH_FAST_PATH_RX_CQE_IP_BAD_XSUM_FLG))

#define BNX2X_L4_CSUM_ERR(cqe) \
			(!((cqe)->fast_path_cqe.status_flags & \
			   ETH_FAST_PATH_RX_CQE_L4_XSUM_NO_VALIDATION_FLG) && \
			 ((cqe)->fast_path_cqe.type_error_flags & \
			  ETH_FAST_PATH_RX_CQE_L4_BAD_XSUM_FLG))

#define BNX2X_RX_CSUM_OK(cqe) \
			(!(BNX2X_L4_CSUM_ERR(cqe) || BNX2X_IP_CSUM_ERR(cqe)))

#define BNX2X_PRS_FLAG_OVERETH_IPV4(flags) \
				(((le16_to_cpu(flags) & \
				   PARSING_FLAGS_OVER_ETHERNET_PROTOCOL) >> \
				  PARSING_FLAGS_OVER_ETHERNET_PROTOCOL_SHIFT) \
				 == PRS_FLAG_OVERETH_IPV4)
#define BNX2X_RX_SUM_FIX(cqe) \
	BNX2X_PRS_FLAG_OVERETH_IPV4(cqe->fast_path_cqe.pars_flags.flags)

#define U_SB_ETH_RX_CQ_INDEX		1
#define U_SB_ETH_RX_BD_INDEX		2
#define C_SB_ETH_TX_CQ_INDEX		5

#define BNX2X_RX_SB_INDEX \
	(&fp->sb_index_values[U_SB_ETH_RX_CQ_INDEX])

#define BNX2X_TX_SB_INDEX \
	(&fp->sb_index_values[C_SB_ETH_TX_CQ_INDEX])

/* end of fast path */

/* common */

struct bnx2x_common {

	u32			chip_id;
/* chip num:16-31, rev:12-15, metal:4-11, bond_id:0-3 */
#define CHIP_ID(bp)			(bp->common.chip_id & 0xfffffff0)

#define CHIP_NUM(bp)			(bp->common.chip_id >> 16)
#define CHIP_NUM_57710			0x164e
#define CHIP_NUM_57711			0x164f
#define CHIP_NUM_57711E			0x1650
#define CHIP_NUM_57712			0x1662
#define CHIP_NUM_57712E			0x1663
#define CHIP_IS_E1(bp)			(CHIP_NUM(bp) == CHIP_NUM_57710)
#define CHIP_IS_57711(bp)		(CHIP_NUM(bp) == CHIP_NUM_57711)
#define CHIP_IS_57711E(bp)		(CHIP_NUM(bp) == CHIP_NUM_57711E)
#define CHIP_IS_57712(bp)		(CHIP_NUM(bp) == CHIP_NUM_57712)
#define CHIP_IS_57712E(bp)		(CHIP_NUM(bp) == CHIP_NUM_57712E)
#define CHIP_IS_E1H(bp)			(CHIP_IS_57711(bp) || \
					 CHIP_IS_57711E(bp))
#define CHIP_IS_E2(bp)			(CHIP_IS_57712(bp) || \
					 CHIP_IS_57712E(bp))
#define CHIP_IS_E1x(bp)			(CHIP_IS_E1((bp)) || CHIP_IS_E1H((bp)))
#define IS_E1H_OFFSET			(CHIP_IS_E1H(bp) || CHIP_IS_E2(bp))

#define CHIP_REV(bp)			(bp->common.chip_id & 0x0000f000)
#define CHIP_REV_Ax			0x00000000
/* assume maximum 5 revisions */
#define CHIP_REV_IS_SLOW(bp)		(CHIP_REV(bp) > 0x00005000)
/* Emul versions are A=>0xe, B=>0xc, C=>0xa, D=>8, E=>6 */
#define CHIP_REV_IS_EMUL(bp)		((CHIP_REV_IS_SLOW(bp)) && \
					 !(CHIP_REV(bp) & 0x00001000))
/* FPGA versions are A=>0xf, B=>0xd, C=>0xb, D=>9, E=>7 */
#define CHIP_REV_IS_FPGA(bp)		((CHIP_REV_IS_SLOW(bp)) && \
					 (CHIP_REV(bp) & 0x00001000))

#define CHIP_TIME(bp)			((CHIP_REV_IS_EMUL(bp)) ? 2000 : \
					((CHIP_REV_IS_FPGA(bp)) ? 200 : 1))

#define CHIP_METAL(bp)			(bp->common.chip_id & 0x00000ff0)
#define CHIP_BOND_ID(bp)		(bp->common.chip_id & 0x0000000f)
#define CHIP_PARITY_ENABLED(bp)	(CHIP_IS_E1(bp) || CHIP_IS_E1H(bp))

	int			flash_size;
#define NVRAM_1MB_SIZE			0x20000	/* 1M bit in bytes */
#define NVRAM_TIMEOUT_COUNT		30000
#define NVRAM_PAGE_SIZE			256

	u32			shmem_base;
	u32			shmem2_base;
	u32			mf_cfg_base;
	u32			mf2_cfg_base;

	u32			hw_config;

	u32			bc_ver;

	u8			int_block;
#define INT_BLOCK_HC			0
#define INT_BLOCK_IGU			1
#define INT_BLOCK_MODE_NORMAL		0
#define INT_BLOCK_MODE_BW_COMP		2
#define CHIP_INT_MODE_IS_NBC(bp)		\
			(CHIP_IS_E2(bp) &&	\
			!((bp)->common.int_block & INT_BLOCK_MODE_BW_COMP))
#define CHIP_INT_MODE_IS_BC(bp) (!CHIP_INT_MODE_IS_NBC(bp))

	u8			chip_port_mode;
#define CHIP_4_PORT_MODE			0x0
#define CHIP_2_PORT_MODE			0x1
#define CHIP_PORT_MODE_NONE			0x2
#define CHIP_MODE(bp)			(bp->common.chip_port_mode)
#define CHIP_MODE_IS_4_PORT(bp) (CHIP_MODE(bp) == CHIP_4_PORT_MODE)
};

/* IGU MSIX STATISTICS on 57712: 64 for VFs; 4 for PFs; 4 for Attentions */
#define BNX2X_IGU_STAS_MSG_VF_CNT 64
#define BNX2X_IGU_STAS_MSG_PF_CNT 4

/* end of common */

/* port */

struct bnx2x_port {
	u32			pmf;

	u32			link_config[LINK_CONFIG_SIZE];

	u32			supported[LINK_CONFIG_SIZE];
/* link settings - missing defines */
#define SUPPORTED_2500baseX_Full	(1 << 15)

	u32			advertising[LINK_CONFIG_SIZE];
/* link settings - missing defines */
#define ADVERTISED_2500baseX_Full	(1 << 15)

	u32			phy_addr;

	/* used to synchronize phy accesses */
	struct mutex		phy_mutex;
	int			need_hw_lock;

	u32			port_stx;

	struct nig_stats	old_nig_stats;
};

/* end of port */

/* e1h Classification CAM line allocations */
enum {
	CAM_ETH_LINE = 0,
	CAM_ISCSI_ETH_LINE,
	CAM_FIP_ETH_LINE,
	CAM_FIP_MCAST_LINE,
	CAM_MAX_PF_LINE = CAM_FIP_MCAST_LINE
};
/* number of MACs per function in NIG memory - used for SI mode */
#define NIG_LLH_FUNC_MEM_SIZE		16
/* number of entries in NIG_REG_LLHX_FUNC_MEM */
#define NIG_LLH_FUNC_MEM_MAX_OFFSET	8

#define BNX2X_VF_ID_INVALID	0xFF

/*
 * The total number of L2 queues, MSIX vectors and HW contexts (CIDs) is
 * control by the number of fast-path status blocks supported by the
 * device (HW/FW). Each fast-path status block (FP-SB) aka non-default
 * status block represents an independent interrupts context that can
 * serve a regular L2 networking queue. However special L2 queues such
 * as the FCoE queue do not require a FP-SB and other components like
 * the CNIC may consume FP-SB reducing the number of possible L2 queues
 *
 * If the maximum number of FP-SB available is X then:
 * a. If CNIC is supported it consumes 1 FP-SB thus the max number of
 *    regular L2 queues is Y=X-1
 * b. in MF mode the actual number of L2 queues is Y= (X-1/MF_factor)
 * c. If the FCoE L2 queue is supported the actual number of L2 queues
 *    is Y+1
 * d. The number of irqs (MSIX vectors) is either Y+1 (one extra for
 *    slow-path interrupts) or Y+2 if CNIC is supported (one additional
 *    FP interrupt context for the CNIC).
 * e. The number of HW context (CID count) is always X or X+1 if FCoE
 *    L2 queue is supported. the cid for the FCoE L2 queue is always X.
 */

#define FP_SB_MAX_E1x		16	/* fast-path interrupt contexts E1x */
#define FP_SB_MAX_E2		16	/* fast-path interrupt contexts E2 */

/*
 * cid_cnt paramter below refers to the value returned by
 * 'bnx2x_get_l2_cid_count()' routine
 */

/*
 * The number of FP context allocated by the driver == max number of regular
 * L2 queues + 1 for the FCoE L2 queue
 */
#define L2_FP_COUNT(cid_cnt)	((cid_cnt) - CNIC_CONTEXT_USE)

/*
 * The number of FP-SB allocated by the driver == max number of regular L2
 * queues + 1 for the CNIC which also consumes an FP-SB
 */
#define FP_SB_COUNT(cid_cnt)	((cid_cnt) - FCOE_CONTEXT_USE)
#define NUM_IGU_SB_REQUIRED(cid_cnt) \
				(FP_SB_COUNT(cid_cnt) - NONE_ETH_CONTEXT_USE)

union cdu_context {
	struct eth_context eth;
	char pad[1024];
};

/* CDU host DB constants */
#define CDU_ILT_PAGE_SZ_HW	3
#define CDU_ILT_PAGE_SZ		(4096 << CDU_ILT_PAGE_SZ_HW) /* 32K */
#define ILT_PAGE_CIDS		(CDU_ILT_PAGE_SZ / sizeof(union cdu_context))

#ifdef BCM_CNIC
#define CNIC_ISCSI_CID_MAX	256
#define CNIC_FCOE_CID_MAX	2048
#define CNIC_CID_MAX		(CNIC_ISCSI_CID_MAX + CNIC_FCOE_CID_MAX)
#define CNIC_ILT_LINES		DIV_ROUND_UP(CNIC_CID_MAX, ILT_PAGE_CIDS)
#endif

#define QM_ILT_PAGE_SZ_HW	3
#define QM_ILT_PAGE_SZ		(4096 << QM_ILT_PAGE_SZ_HW) /* 32K */
#define QM_CID_ROUND		1024

#ifdef BCM_CNIC
/* TM (timers) host DB constants */
#define TM_ILT_PAGE_SZ_HW	2
#define TM_ILT_PAGE_SZ		(4096 << TM_ILT_PAGE_SZ_HW) /* 16K */
/* #define TM_CONN_NUM		(CNIC_STARTING_CID+CNIC_ISCSI_CXT_MAX) */
#define TM_CONN_NUM		1024
#define TM_ILT_SZ		(8 * TM_CONN_NUM)
#define TM_ILT_LINES		DIV_ROUND_UP(TM_ILT_SZ, TM_ILT_PAGE_SZ)

/* SRC (Searcher) host DB constants */
#define SRC_ILT_PAGE_SZ_HW	3
#define SRC_ILT_PAGE_SZ		(4096 << SRC_ILT_PAGE_SZ_HW) /* 32K */
#define SRC_HASH_BITS		10
#define SRC_CONN_NUM		(1 << SRC_HASH_BITS) /* 1024 */
#define SRC_ILT_SZ		(sizeof(struct src_ent) * SRC_CONN_NUM)
#define SRC_T2_SZ		SRC_ILT_SZ
#define SRC_ILT_LINES		DIV_ROUND_UP(SRC_ILT_SZ, SRC_ILT_PAGE_SZ)
#endif

#define MAX_DMAE_C			8

/* DMA memory not used in fastpath */
struct bnx2x_slowpath {
	struct eth_stats_query		fw_stats;
	struct mac_configuration_cmd	mac_config;
	struct mac_configuration_cmd	mcast_config;
	struct mac_configuration_cmd	uc_mac_config;
	struct client_init_ramrod_data	client_init_data;

	/* used by dmae command executer */
	struct dmae_command		dmae[MAX_DMAE_C];

	u32				stats_comp;
	union mac_stats			mac_stats;
	struct nig_stats		nig_stats;
	struct host_port_stats		port_stats;
	struct host_func_stats		func_stats;
	struct host_func_stats		func_stats_base;

	u32				wb_comp;
	u32				wb_data[4];
	/* pfc configuration for DCBX ramrod */
	struct flow_control_configuration pfc_config;
};

#define bnx2x_sp(bp, var)		(&bp->slowpath->var)
#define bnx2x_sp_mapping(bp, var) \
		(bp->slowpath_mapping + offsetof(struct bnx2x_slowpath, var))


/* attn group wiring */
#define MAX_DYNAMIC_ATTN_GRPS		8

struct attn_route {
	u32	sig[5];
};

struct iro {
	u32 base;
	u16 m1;
	u16 m2;
	u16 m3;
	u16 size;
};

struct hw_context {
	union cdu_context *vcxt;
	dma_addr_t cxt_mapping;
	size_t size;
};

/* forward */
struct bnx2x_ilt;

typedef enum {
	BNX2X_RECOVERY_DONE,
	BNX2X_RECOVERY_INIT,
	BNX2X_RECOVERY_WAIT,
} bnx2x_recovery_state_t;

/**
 * Event queue (EQ or event ring) MC hsi
 * NUM_EQ_PAGES and EQ_DESC_CNT_PAGE must be power of 2
 */
#define NUM_EQ_PAGES		1
#define EQ_DESC_CNT_PAGE	(BCM_PAGE_SIZE / sizeof(union event_ring_elem))
#define EQ_DESC_MAX_PAGE	(EQ_DESC_CNT_PAGE - 1)
#define NUM_EQ_DESC		(EQ_DESC_CNT_PAGE * NUM_EQ_PAGES)
#define EQ_DESC_MASK		(NUM_EQ_DESC - 1)
#define MAX_EQ_AVAIL		(EQ_DESC_MAX_PAGE * NUM_EQ_PAGES - 2)

/* depends on EQ_DESC_CNT_PAGE being a power of 2 */
#define NEXT_EQ_IDX(x)		((((x) & EQ_DESC_MAX_PAGE) == \
				  (EQ_DESC_MAX_PAGE - 1)) ? (x) + 2 : (x) + 1)

/* depends on the above and on NUM_EQ_PAGES being a power of 2 */
#define EQ_DESC(x)		((x) & EQ_DESC_MASK)

#define BNX2X_EQ_INDEX \
	(&bp->def_status_blk->sp_sb.\
	index_values[HC_SP_INDEX_EQ_CONS])

/* This is a data that will be used to create a link report message.
 * We will keep the data used for the last link report in order
 * to prevent reporting the same link parameters twice.
 */
struct bnx2x_link_report_data {
	u16 line_speed;			/* Effective line speed */
	unsigned long link_report_flags;/* BNX2X_LINK_REPORT_XXX flags */
};

enum {
	BNX2X_LINK_REPORT_FD,		/* Full DUPLEX */
	BNX2X_LINK_REPORT_LINK_DOWN,
	BNX2X_LINK_REPORT_RX_FC_ON,
	BNX2X_LINK_REPORT_TX_FC_ON,
};

struct bnx2x {
	/* Fields used in the tx and intr/napi performance paths
	 * are grouped together in the beginning of the structure
	 */
	struct bnx2x_fastpath	*fp;
	void __iomem		*regview;
	void __iomem		*doorbells;
	u16			db_size;

	struct net_device	*dev;
	struct pci_dev		*pdev;

	struct iro		*iro_arr;
#define IRO (bp->iro_arr)

	atomic_t		intr_sem;

	bnx2x_recovery_state_t	recovery_state;
	int			is_leader;
	struct msix_entry	*msix_table;
#define INT_MODE_INTx			1
#define INT_MODE_MSI			2

	int			tx_ring_size;

<<<<<<< HEAD
	u32			rx_csum;
=======
>>>>>>> d762f438
/* L2 header size + 2*VLANs (8 bytes) + LLC SNAP (8 bytes) */
#define ETH_OVREHEAD		(ETH_HLEN + 8 + 8)
#define ETH_MIN_PACKET_SIZE		60
#define ETH_MAX_PACKET_SIZE		1500
#define ETH_MAX_JUMBO_PACKET_SIZE	9600

	/* Max supported alignment is 256 (8 shift) */
#define BNX2X_RX_ALIGN_SHIFT		((L1_CACHE_SHIFT < 8) ? \
					 L1_CACHE_SHIFT : 8)
#define BNX2X_RX_ALIGN			(1 << BNX2X_RX_ALIGN_SHIFT)
#define BNX2X_PXP_DRAM_ALIGN		(BNX2X_RX_ALIGN_SHIFT - 5)

	struct host_sp_status_block *def_status_blk;
#define DEF_SB_IGU_ID			16
#define DEF_SB_ID			HC_SP_SB_ID
	__le16			def_idx;
	__le16			def_att_idx;
	u32			attn_state;
	struct attn_route	attn_group[MAX_DYNAMIC_ATTN_GRPS];

	/* slow path ring */
	struct eth_spe		*spq;
	dma_addr_t		spq_mapping;
	u16			spq_prod_idx;
	struct eth_spe		*spq_prod_bd;
	struct eth_spe		*spq_last_bd;
	__le16			*dsb_sp_prod;
	atomic_t		cq_spq_left; /* ETH_XXX ramrods credit */
	/* used to synchronize spq accesses */
	spinlock_t		spq_lock;

	/* event queue */
	union event_ring_elem	*eq_ring;
	dma_addr_t		eq_mapping;
	u16			eq_prod;
	u16			eq_cons;
	__le16			*eq_cons_sb;
	atomic_t		eq_spq_left; /* COMMON_XXX ramrods credit */

	/* Flags for marking that there is a STAT_QUERY or
	   SET_MAC ramrod pending */
	int			stats_pending;
	int			set_mac_pending;

	/* End of fields used in the performance code paths */

	int			panic;
	int			msg_enable;

	u32			flags;
#define PCIX_FLAG			1
#define PCI_32BIT_FLAG			2
#define ONE_PORT_FLAG			4
#define NO_WOL_FLAG			8
#define USING_DAC_FLAG			0x10
#define USING_MSIX_FLAG			0x20
#define USING_MSI_FLAG			0x40

#define TPA_ENABLE_FLAG			0x80
#define NO_MCP_FLAG			0x100
#define DISABLE_MSI_FLAG		0x200
#define BP_NOMCP(bp)			(bp->flags & NO_MCP_FLAG)
#define MF_FUNC_DIS			0x1000
#define FCOE_MACS_SET			0x2000
#define NO_FCOE_FLAG			0x4000
#define NO_ISCSI_OOO_FLAG		0x8000
#define NO_ISCSI_FLAG			0x10000

#define NO_FCOE(bp)		((bp)->flags & NO_FCOE_FLAG)
#define NO_ISCSI(bp)		((bp)->flags & NO_ISCSI_FLAG)
#define NO_ISCSI_OOO(bp)	((bp)->flags & NO_ISCSI_OOO_FLAG)

	int			pf_num;	/* absolute PF number */
	int			pfid;	/* per-path PF number */
	int			base_fw_ndsb;
#define BP_PATH(bp)			(!CHIP_IS_E2(bp) ? \
						0 : (bp->pf_num & 1))
#define BP_PORT(bp)			(bp->pfid & 1)
#define BP_FUNC(bp)			(bp->pfid)
#define BP_ABS_FUNC(bp)			(bp->pf_num)
#define BP_E1HVN(bp)			(bp->pfid >> 1)
#define BP_VN(bp)			(CHIP_MODE_IS_4_PORT(bp) ? \
						0 : BP_E1HVN(bp))
#define BP_L_ID(bp)			(BP_E1HVN(bp) << 2)
#define BP_FW_MB_IDX(bp)		(BP_PORT(bp) +\
					 BP_VN(bp) * (CHIP_IS_E1x(bp) ? 2  : 1))

#ifdef BCM_CNIC
#define BCM_CNIC_CID_START		16
#define BCM_ISCSI_ETH_CL_ID		17
#endif

	int			pm_cap;
	int			pcie_cap;
	int			mrrs;

	struct delayed_work	sp_task;
	struct delayed_work	reset_task;
	struct timer_list	timer;
	int			current_interval;

	u16			fw_seq;
	u16			fw_drv_pulse_wr_seq;
	u32			func_stx;

	struct link_params	link_params;
	struct link_vars	link_vars;
	u32			link_cnt;
	struct bnx2x_link_report_data last_reported_link;

	struct mdio_if_info	mdio;

	struct bnx2x_common	common;
	struct bnx2x_port	port;

	struct cmng_struct_per_port cmng;
	u32			vn_weight_sum;

	u32			mf_config[E1HVN_MAX];
	u32			mf2_config[E2_FUNC_MAX];
	u16			mf_ov;
	u8			mf_mode;
#define IS_MF(bp)		(bp->mf_mode != 0)
#define IS_MF_SI(bp)		(bp->mf_mode == MULTI_FUNCTION_SI)
#define IS_MF_SD(bp)		(bp->mf_mode == MULTI_FUNCTION_SD)

	u8			wol;

	int			rx_ring_size;

	u16			tx_quick_cons_trip_int;
	u16			tx_quick_cons_trip;
	u16			tx_ticks_int;
	u16			tx_ticks;

	u16			rx_quick_cons_trip_int;
	u16			rx_quick_cons_trip;
	u16			rx_ticks_int;
	u16			rx_ticks;
/* Maximal coalescing timeout in us */
#define BNX2X_MAX_COALESCE_TOUT		(0xf0*12)

	u32			lin_cnt;

	int			state;
#define BNX2X_STATE_CLOSED		0
#define BNX2X_STATE_OPENING_WAIT4_LOAD	0x1000
#define BNX2X_STATE_OPENING_WAIT4_PORT	0x2000
#define BNX2X_STATE_OPEN		0x3000
#define BNX2X_STATE_CLOSING_WAIT4_HALT	0x4000
#define BNX2X_STATE_CLOSING_WAIT4_DELETE 0x5000
#define BNX2X_STATE_CLOSING_WAIT4_UNLOAD 0x6000
#define BNX2X_STATE_FUNC_STARTED	0x7000
#define BNX2X_STATE_DIAG		0xe000
#define BNX2X_STATE_ERROR		0xf000

	int			multi_mode;
	int			num_queues;
	int			disable_tpa;
	int			int_mode;
	u32			*rx_indir_table;

	struct tstorm_eth_mac_filter_config	mac_filters;
#define BNX2X_ACCEPT_NONE		0x0000
#define BNX2X_ACCEPT_UNICAST		0x0001
#define BNX2X_ACCEPT_MULTICAST		0x0002
#define BNX2X_ACCEPT_ALL_UNICAST	0x0004
#define BNX2X_ACCEPT_ALL_MULTICAST	0x0008
#define BNX2X_ACCEPT_BROADCAST		0x0010
#define BNX2X_ACCEPT_UNMATCHED_UCAST	0x0020
#define BNX2X_PROMISCUOUS_MODE		0x10000

	u32			rx_mode;
#define BNX2X_RX_MODE_NONE		0
#define BNX2X_RX_MODE_NORMAL		1
#define BNX2X_RX_MODE_ALLMULTI		2
#define BNX2X_RX_MODE_PROMISC		3
#define BNX2X_MAX_MULTICAST		64
#define BNX2X_MAX_EMUL_MULTI		16

	u8			igu_dsb_id;
	u8			igu_base_sb;
	u8			igu_sb_cnt;
	dma_addr_t		def_status_blk_mapping;

	struct bnx2x_slowpath	*slowpath;
	dma_addr_t		slowpath_mapping;
	struct hw_context	context;

	struct bnx2x_ilt	*ilt;
#define BP_ILT(bp)		((bp)->ilt)
#define ILT_MAX_LINES		128

	int			l2_cid_count;
#define L2_ILT_LINES(bp)	(DIV_ROUND_UP((bp)->l2_cid_count, \
				 ILT_PAGE_CIDS))
#define BNX2X_DB_SIZE(bp)	((bp)->l2_cid_count * (1 << BNX2X_DB_SHIFT))

	int			qm_cid_count;

	int			dropless_fc;

#ifdef BCM_CNIC
	u32			cnic_flags;
#define BNX2X_CNIC_FLAG_MAC_SET		1
	void			*t2;
	dma_addr_t		t2_mapping;
	struct cnic_ops	__rcu	*cnic_ops;
	void			*cnic_data;
	u32			cnic_tag;
	struct cnic_eth_dev	cnic_eth_dev;
	union host_hc_status_block cnic_sb;
	dma_addr_t		cnic_sb_mapping;
#define CNIC_SB_ID(bp)		((bp)->base_fw_ndsb + BP_L_ID(bp))
#define CNIC_IGU_SB_ID(bp)	((bp)->igu_base_sb)
	struct eth_spe		*cnic_kwq;
	struct eth_spe		*cnic_kwq_prod;
	struct eth_spe		*cnic_kwq_cons;
	struct eth_spe		*cnic_kwq_last;
	u16			cnic_kwq_pending;
	u16			cnic_spq_pending;
	struct mutex		cnic_mutex;
	u8			fip_mac[ETH_ALEN];
#endif

	int			dmae_ready;
	/* used to synchronize dmae accesses */
	spinlock_t		dmae_lock;

	/* used to protect the FW mail box */
	struct mutex		fw_mb_mutex;

	/* used to synchronize stats collecting */
	int			stats_state;

	/* used for synchronization of concurrent threads statistics handling */
	spinlock_t		stats_lock;

	/* used by dmae command loader */
	struct dmae_command	stats_dmae;
	int			executer_idx;

	u16			stats_counter;
	struct bnx2x_eth_stats	eth_stats;

	struct z_stream_s	*strm;
	void			*gunzip_buf;
	dma_addr_t		gunzip_mapping;
	int			gunzip_outlen;
#define FW_BUF_SIZE			0x8000
#define GUNZIP_BUF(bp)			(bp->gunzip_buf)
#define GUNZIP_PHYS(bp)			(bp->gunzip_mapping)
#define GUNZIP_OUTLEN(bp)		(bp->gunzip_outlen)

	struct raw_op		*init_ops;
	/* Init blocks offsets inside init_ops */
	u16			*init_ops_offsets;
	/* Data blob - has 32 bit granularity */
	u32			*init_data;
	/* Zipped PRAM blobs - raw data */
	const u8		*tsem_int_table_data;
	const u8		*tsem_pram_data;
	const u8		*usem_int_table_data;
	const u8		*usem_pram_data;
	const u8		*xsem_int_table_data;
	const u8		*xsem_pram_data;
	const u8		*csem_int_table_data;
	const u8		*csem_pram_data;
#define INIT_OPS(bp)			(bp->init_ops)
#define INIT_OPS_OFFSETS(bp)		(bp->init_ops_offsets)
#define INIT_DATA(bp)			(bp->init_data)
#define INIT_TSEM_INT_TABLE_DATA(bp)	(bp->tsem_int_table_data)
#define INIT_TSEM_PRAM_DATA(bp)		(bp->tsem_pram_data)
#define INIT_USEM_INT_TABLE_DATA(bp)	(bp->usem_int_table_data)
#define INIT_USEM_PRAM_DATA(bp)		(bp->usem_pram_data)
#define INIT_XSEM_INT_TABLE_DATA(bp)	(bp->xsem_int_table_data)
#define INIT_XSEM_PRAM_DATA(bp)		(bp->xsem_pram_data)
#define INIT_CSEM_INT_TABLE_DATA(bp)	(bp->csem_int_table_data)
#define INIT_CSEM_PRAM_DATA(bp)		(bp->csem_pram_data)

	char			fw_ver[32];
	const struct firmware	*firmware;
	/* LLDP params */
	struct bnx2x_config_lldp_params		lldp_config_params;

	/* DCB support on/off */
	u16 dcb_state;
#define BNX2X_DCB_STATE_OFF			0
#define BNX2X_DCB_STATE_ON			1

	/* DCBX engine mode */
	int dcbx_enabled;
#define BNX2X_DCBX_ENABLED_OFF			0
#define BNX2X_DCBX_ENABLED_ON_NEG_OFF		1
#define BNX2X_DCBX_ENABLED_ON_NEG_ON		2
#define BNX2X_DCBX_ENABLED_INVALID		(-1)

	bool dcbx_mode_uset;

	struct bnx2x_config_dcbx_params		dcbx_config_params;

	struct bnx2x_dcbx_port_params		dcbx_port_params;
	int					dcb_version;

	/* DCBX Negotiation results */
	struct dcbx_features			dcbx_local_feat;
	u32					dcbx_error;
<<<<<<< HEAD
=======
#ifdef BCM_DCBNL
	struct dcbx_features			dcbx_remote_feat;
	u32					dcbx_remote_flags;
#endif
>>>>>>> d762f438
	u32					pending_max;
};

/**
 *	Init queue/func interface
 */
/* queue init flags */
#define QUEUE_FLG_TPA		0x0001
#define QUEUE_FLG_CACHE_ALIGN	0x0002
#define QUEUE_FLG_STATS		0x0004
#define QUEUE_FLG_OV		0x0008
#define QUEUE_FLG_VLAN		0x0010
#define QUEUE_FLG_COS		0x0020
#define QUEUE_FLG_HC		0x0040
#define QUEUE_FLG_DHC		0x0080
#define QUEUE_FLG_OOO		0x0100

#define QUEUE_DROP_IP_CS_ERR	TSTORM_ETH_CLIENT_CONFIG_DROP_IP_CS_ERR
#define QUEUE_DROP_TCP_CS_ERR	TSTORM_ETH_CLIENT_CONFIG_DROP_TCP_CS_ERR
#define QUEUE_DROP_TTL0		TSTORM_ETH_CLIENT_CONFIG_DROP_TTL0
#define QUEUE_DROP_UDP_CS_ERR	TSTORM_ETH_CLIENT_CONFIG_DROP_UDP_CS_ERR



/* rss capabilities */
#define RSS_IPV4_CAP		0x0001
#define RSS_IPV4_TCP_CAP	0x0002
#define RSS_IPV6_CAP		0x0004
#define RSS_IPV6_TCP_CAP	0x0008

#define BNX2X_NUM_QUEUES(bp)	(bp->num_queues)
#define BNX2X_NUM_ETH_QUEUES(bp) (BNX2X_NUM_QUEUES(bp) - NONE_ETH_CONTEXT_USE)

/* ethtool statistics are displayed for all regular ethernet queues and the
 * fcoe L2 queue if not disabled
 */
#define BNX2X_NUM_STAT_QUEUES(bp) (NO_FCOE(bp) ? BNX2X_NUM_ETH_QUEUES(bp) : \
			   (BNX2X_NUM_ETH_QUEUES(bp) + FCOE_CONTEXT_USE))

#define is_multi(bp)		(BNX2X_NUM_QUEUES(bp) > 1)

#define BNX2X_MAX_QUEUES(bp)	(bp->igu_sb_cnt - CNIC_CONTEXT_USE)

#define RSS_IPV4_CAP_MASK						\
	TSTORM_ETH_FUNCTION_COMMON_CONFIG_RSS_IPV4_CAPABILITY

#define RSS_IPV4_TCP_CAP_MASK						\
	TSTORM_ETH_FUNCTION_COMMON_CONFIG_RSS_IPV4_TCP_CAPABILITY

#define RSS_IPV6_CAP_MASK						\
	TSTORM_ETH_FUNCTION_COMMON_CONFIG_RSS_IPV6_CAPABILITY

#define RSS_IPV6_TCP_CAP_MASK						\
	TSTORM_ETH_FUNCTION_COMMON_CONFIG_RSS_IPV6_TCP_CAPABILITY

/* func init flags */
#define FUNC_FLG_STATS		0x0001
#define FUNC_FLG_TPA		0x0002
#define FUNC_FLG_SPQ		0x0004
#define FUNC_FLG_LEADING	0x0008	/* PF only */

struct rxq_pause_params {
	u16		bd_th_lo;
	u16		bd_th_hi;
	u16		rcq_th_lo;
	u16		rcq_th_hi;
	u16		sge_th_lo; /* valid iff QUEUE_FLG_TPA */
	u16		sge_th_hi; /* valid iff QUEUE_FLG_TPA */
	u16		pri_map;
};

struct bnx2x_rxq_init_params {
	/* cxt*/
	struct eth_context *cxt;

	/* dma */
	dma_addr_t	dscr_map;
	dma_addr_t	sge_map;
	dma_addr_t	rcq_map;
	dma_addr_t	rcq_np_map;

	u16		flags;
	u16		drop_flags;
	u16		mtu;
	u16		buf_sz;
	u16		fw_sb_id;
	u16		cl_id;
	u16		spcl_id;
	u16		cl_qzone_id;

	/* valid iff QUEUE_FLG_STATS */
	u16		stat_id;

	/* valid iff QUEUE_FLG_TPA */
	u16		tpa_agg_sz;
	u16		sge_buf_sz;
	u16		max_sges_pkt;

	/* valid iff QUEUE_FLG_CACHE_ALIGN */
	u8		cache_line_log;

	u8		sb_cq_index;
	u32		cid;

	/* desired interrupts per sec. valid iff QUEUE_FLG_HC */
	u32		hc_rate;
};

struct bnx2x_txq_init_params {
	/* cxt*/
	struct eth_context *cxt;

	/* dma */
	dma_addr_t	dscr_map;

	u16		flags;
	u16		fw_sb_id;
	u8		sb_cq_index;
	u8		cos;		/* valid iff QUEUE_FLG_COS */
	u16		stat_id;	/* valid iff QUEUE_FLG_STATS */
	u16		traffic_type;
	u32		cid;
	u16		hc_rate;	/* desired interrupts per sec.*/
					/* valid iff QUEUE_FLG_HC */

};

struct bnx2x_client_ramrod_params {
	int *pstate;
	int state;
	u16 index;
	u16 cl_id;
	u32 cid;
	u8 poll;
#define CLIENT_IS_FCOE			0x01
#define CLIENT_IS_LEADING_RSS		0x02
	u8 flags;
};

struct bnx2x_client_init_params {
	struct rxq_pause_params pause;
	struct bnx2x_rxq_init_params rxq_params;
	struct bnx2x_txq_init_params txq_params;
	struct bnx2x_client_ramrod_params ramrod_params;
};

struct bnx2x_rss_params {
	int	mode;
	u16	cap;
	u16	result_mask;
};

struct bnx2x_func_init_params {

	/* rss */
	struct bnx2x_rss_params *rss;	/* valid iff FUNC_FLG_RSS */

	/* dma */
	dma_addr_t	fw_stat_map;	/* valid iff FUNC_FLG_STATS */
	dma_addr_t	spq_map;	/* valid iff FUNC_FLG_SPQ */

	u16		func_flgs;
	u16		func_id;	/* abs fid */
	u16		pf_id;
	u16		spq_prod;	/* valid iff FUNC_FLG_SPQ */
};

#define for_each_eth_queue(bp, var) \
			for (var = 0; var < BNX2X_NUM_ETH_QUEUES(bp); var++)

#define for_each_nondefault_eth_queue(bp, var) \
			for (var = 1; var < BNX2X_NUM_ETH_QUEUES(bp); var++)

#define for_each_napi_queue(bp, var) \
	for (var = 0; \
		var < BNX2X_NUM_ETH_QUEUES(bp) + FCOE_CONTEXT_USE; var++) \
		if (skip_queue(bp, var))	\
			continue;		\
		else

#define for_each_queue(bp, var) \
	for (var = 0; var < BNX2X_NUM_QUEUES(bp); var++) \
		if (skip_queue(bp, var))	\
			continue;		\
		else

#define for_each_rx_queue(bp, var) \
	for (var = 0; var < BNX2X_NUM_QUEUES(bp); var++) \
		if (skip_rx_queue(bp, var))	\
			continue;		\
		else

#define for_each_tx_queue(bp, var) \
	for (var = 0; var < BNX2X_NUM_QUEUES(bp); var++) \
		if (skip_tx_queue(bp, var))	\
			continue;		\
		else

#define for_each_nondefault_queue(bp, var) \
	for (var = 1; var < BNX2X_NUM_QUEUES(bp); var++) \
		if (skip_queue(bp, var))	\
			continue;		\
		else

/* skip rx queue
 * if FCOE l2 support is disabled and this is the fcoe L2 queue
 */
#define skip_rx_queue(bp, idx)	(NO_FCOE(bp) && IS_FCOE_IDX(idx))

/* skip tx queue
 * if FCOE l2 support is disabled and this is the fcoe L2 queue
 */
#define skip_tx_queue(bp, idx)	(NO_FCOE(bp) && IS_FCOE_IDX(idx))

#define skip_queue(bp, idx)	(NO_FCOE(bp) && IS_FCOE_IDX(idx))

#define WAIT_RAMROD_POLL	0x01
#define WAIT_RAMROD_COMMON	0x02

void bnx2x_read_mf_cfg(struct bnx2x *bp);

/* dmae */
void bnx2x_read_dmae(struct bnx2x *bp, u32 src_addr, u32 len32);
void bnx2x_write_dmae(struct bnx2x *bp, dma_addr_t dma_addr, u32 dst_addr,
		      u32 len32);
void bnx2x_post_dmae(struct bnx2x *bp, struct dmae_command *dmae, int idx);
u32 bnx2x_dmae_opcode_add_comp(u32 opcode, u8 comp_type);
u32 bnx2x_dmae_opcode_clr_src_reset(u32 opcode);
u32 bnx2x_dmae_opcode(struct bnx2x *bp, u8 src_type, u8 dst_type,
		      bool with_comp, u8 comp_type);

int bnx2x_get_gpio(struct bnx2x *bp, int gpio_num, u8 port);
int bnx2x_set_gpio(struct bnx2x *bp, int gpio_num, u32 mode, u8 port);
int bnx2x_set_gpio_int(struct bnx2x *bp, int gpio_num, u32 mode, u8 port);
u32 bnx2x_fw_command(struct bnx2x *bp, u32 command, u32 param);

void bnx2x_calc_fc_adv(struct bnx2x *bp);
int bnx2x_sp_post(struct bnx2x *bp, int command, int cid,
		  u32 data_hi, u32 data_lo, int common);

/* Clears multicast and unicast list configuration in the chip. */
void bnx2x_invalidate_e1_mc_list(struct bnx2x *bp);
void bnx2x_invalidate_e1h_mc_list(struct bnx2x *bp);
void bnx2x_invalidate_uc_list(struct bnx2x *bp);

void bnx2x_update_coalesce(struct bnx2x *bp);
int bnx2x_get_link_cfg_idx(struct bnx2x *bp);

static inline u32 reg_poll(struct bnx2x *bp, u32 reg, u32 expected, int ms,
			   int wait)
{
	u32 val;

	do {
		val = REG_RD(bp, reg);
		if (val == expected)
			break;
		ms -= wait;
		msleep(wait);

	} while (ms > 0);

	return val;
}

#define BNX2X_ILT_ZALLOC(x, y, size) \
	do { \
		x = dma_alloc_coherent(&bp->pdev->dev, size, y, GFP_KERNEL); \
		if (x) \
			memset(x, 0, size); \
	} while (0)

#define BNX2X_ILT_FREE(x, y, size) \
	do { \
		if (x) { \
			dma_free_coherent(&bp->pdev->dev, size, x, y); \
			x = NULL; \
			y = 0; \
		} \
	} while (0)

#define ILOG2(x)	(ilog2((x)))

#define ILT_NUM_PAGE_ENTRIES	(3072)
/* In 57710/11 we use whole table since we have 8 func
 * In 57712 we have only 4 func, but use same size per func, then only half of
 * the table in use
 */
#define ILT_PER_FUNC		(ILT_NUM_PAGE_ENTRIES/8)

#define FUNC_ILT_BASE(func)	(func * ILT_PER_FUNC)
/*
 * the phys address is shifted right 12 bits and has an added
 * 1=valid bit added to the 53rd bit
 * then since this is a wide register(TM)
 * we split it into two 32 bit writes
 */
#define ONCHIP_ADDR1(x)		((u32)(((u64)x >> 12) & 0xFFFFFFFF))
#define ONCHIP_ADDR2(x)		((u32)((1 << 20) | ((u64)x >> 44)))

/* load/unload mode */
#define LOAD_NORMAL			0
#define LOAD_OPEN			1
#define LOAD_DIAG			2
#define UNLOAD_NORMAL			0
#define UNLOAD_CLOSE			1
#define UNLOAD_RECOVERY			2


/* DMAE command defines */
#define DMAE_TIMEOUT			-1
#define DMAE_PCI_ERROR			-2	/* E2 and onward */
#define DMAE_NOT_RDY			-3
#define DMAE_PCI_ERR_FLAG		0x80000000

#define DMAE_SRC_PCI			0
#define DMAE_SRC_GRC			1

#define DMAE_DST_NONE			0
#define DMAE_DST_PCI			1
#define DMAE_DST_GRC			2

#define DMAE_COMP_PCI			0
#define DMAE_COMP_GRC			1

/* E2 and onward - PCI error handling in the completion */

#define DMAE_COMP_REGULAR		0
#define DMAE_COM_SET_ERR		1

#define DMAE_CMD_SRC_PCI		(DMAE_SRC_PCI << \
						DMAE_COMMAND_SRC_SHIFT)
#define DMAE_CMD_SRC_GRC		(DMAE_SRC_GRC << \
						DMAE_COMMAND_SRC_SHIFT)

#define DMAE_CMD_DST_PCI		(DMAE_DST_PCI << \
						DMAE_COMMAND_DST_SHIFT)
#define DMAE_CMD_DST_GRC		(DMAE_DST_GRC << \
						DMAE_COMMAND_DST_SHIFT)

#define DMAE_CMD_C_DST_PCI		(DMAE_COMP_PCI << \
						DMAE_COMMAND_C_DST_SHIFT)
#define DMAE_CMD_C_DST_GRC		(DMAE_COMP_GRC << \
						DMAE_COMMAND_C_DST_SHIFT)

#define DMAE_CMD_C_ENABLE		DMAE_COMMAND_C_TYPE_ENABLE

#define DMAE_CMD_ENDIANITY_NO_SWAP	(0 << DMAE_COMMAND_ENDIANITY_SHIFT)
#define DMAE_CMD_ENDIANITY_B_SWAP	(1 << DMAE_COMMAND_ENDIANITY_SHIFT)
#define DMAE_CMD_ENDIANITY_DW_SWAP	(2 << DMAE_COMMAND_ENDIANITY_SHIFT)
#define DMAE_CMD_ENDIANITY_B_DW_SWAP	(3 << DMAE_COMMAND_ENDIANITY_SHIFT)

#define DMAE_CMD_PORT_0			0
#define DMAE_CMD_PORT_1			DMAE_COMMAND_PORT

#define DMAE_CMD_SRC_RESET		DMAE_COMMAND_SRC_RESET
#define DMAE_CMD_DST_RESET		DMAE_COMMAND_DST_RESET
#define DMAE_CMD_E1HVN_SHIFT		DMAE_COMMAND_E1HVN_SHIFT

#define DMAE_SRC_PF			0
#define DMAE_SRC_VF			1

#define DMAE_DST_PF			0
#define DMAE_DST_VF			1

#define DMAE_C_SRC			0
#define DMAE_C_DST			1

#define DMAE_LEN32_RD_MAX		0x80
#define DMAE_LEN32_WR_MAX(bp)		(CHIP_IS_E1(bp) ? 0x400 : 0x2000)

#define DMAE_COMP_VAL			0x60d0d0ae /* E2 and on - upper bit
							indicates eror */

#define MAX_DMAE_C_PER_PORT		8
#define INIT_DMAE_C(bp)			(BP_PORT(bp) * MAX_DMAE_C_PER_PORT + \
					 BP_E1HVN(bp))
#define PMF_DMAE_C(bp)			(BP_PORT(bp) * MAX_DMAE_C_PER_PORT + \
					 E1HVN_MAX)

/* PCIE link and speed */
#define PCICFG_LINK_WIDTH		0x1f00000
#define PCICFG_LINK_WIDTH_SHIFT		20
#define PCICFG_LINK_SPEED		0xf0000
#define PCICFG_LINK_SPEED_SHIFT		16


#define BNX2X_NUM_TESTS			7

#define BNX2X_PHY_LOOPBACK		0
#define BNX2X_MAC_LOOPBACK		1
#define BNX2X_PHY_LOOPBACK_FAILED	1
#define BNX2X_MAC_LOOPBACK_FAILED	2
#define BNX2X_LOOPBACK_FAILED		(BNX2X_MAC_LOOPBACK_FAILED | \
					 BNX2X_PHY_LOOPBACK_FAILED)


#define STROM_ASSERT_ARRAY_SIZE		50


/* must be used on a CID before placing it on a HW ring */
#define HW_CID(bp, x)			((BP_PORT(bp) << 23) | \
					 (BP_E1HVN(bp) << 17) | (x))

#define SP_DESC_CNT		(BCM_PAGE_SIZE / sizeof(struct eth_spe))
#define MAX_SP_DESC_CNT			(SP_DESC_CNT - 1)


#define BNX2X_BTR			4
#define MAX_SPQ_PENDING			8

/* CMNG constants, as derived from system spec calculations */
/* default MIN rate in case VNIC min rate is configured to zero - 100Mbps */
#define DEF_MIN_RATE					100
/* resolution of the rate shaping timer - 400 usec */
#define RS_PERIODIC_TIMEOUT_USEC			400
/* number of bytes in single QM arbitration cycle -
 * coefficient for calculating the fairness timer */
#define QM_ARB_BYTES					160000
/* resolution of Min algorithm 1:100 */
#define MIN_RES						100
/* how many bytes above threshold for the minimal credit of Min algorithm*/
#define MIN_ABOVE_THRESH				32768
/* Fairness algorithm integration time coefficient -
 * for calculating the actual Tfair */
#define T_FAIR_COEF	((MIN_ABOVE_THRESH +  QM_ARB_BYTES) * 8 * MIN_RES)
/* Memory of fairness algorithm . 2 cycles */
#define FAIR_MEM					2


#define ATTN_NIG_FOR_FUNC		(1L << 8)
#define ATTN_SW_TIMER_4_FUNC		(1L << 9)
#define GPIO_2_FUNC			(1L << 10)
#define GPIO_3_FUNC			(1L << 11)
#define GPIO_4_FUNC			(1L << 12)
#define ATTN_GENERAL_ATTN_1		(1L << 13)
#define ATTN_GENERAL_ATTN_2		(1L << 14)
#define ATTN_GENERAL_ATTN_3		(1L << 15)
#define ATTN_GENERAL_ATTN_4		(1L << 13)
#define ATTN_GENERAL_ATTN_5		(1L << 14)
#define ATTN_GENERAL_ATTN_6		(1L << 15)

#define ATTN_HARD_WIRED_MASK		0xff00
#define ATTENTION_ID			4


/* stuff added to make the code fit 80Col */

#define BNX2X_PMF_LINK_ASSERT \
	GENERAL_ATTEN_OFFSET(LINK_SYNC_ATTENTION_BIT_FUNC_0 + BP_FUNC(bp))

#define BNX2X_MC_ASSERT_BITS \
	(GENERAL_ATTEN_OFFSET(TSTORM_FATAL_ASSERT_ATTENTION_BIT) | \
	 GENERAL_ATTEN_OFFSET(USTORM_FATAL_ASSERT_ATTENTION_BIT) | \
	 GENERAL_ATTEN_OFFSET(CSTORM_FATAL_ASSERT_ATTENTION_BIT) | \
	 GENERAL_ATTEN_OFFSET(XSTORM_FATAL_ASSERT_ATTENTION_BIT))

#define BNX2X_MCP_ASSERT \
	GENERAL_ATTEN_OFFSET(MCP_FATAL_ASSERT_ATTENTION_BIT)

#define BNX2X_GRC_TIMEOUT	GENERAL_ATTEN_OFFSET(LATCHED_ATTN_TIMEOUT_GRC)
#define BNX2X_GRC_RSV		(GENERAL_ATTEN_OFFSET(LATCHED_ATTN_RBCR) | \
				 GENERAL_ATTEN_OFFSET(LATCHED_ATTN_RBCT) | \
				 GENERAL_ATTEN_OFFSET(LATCHED_ATTN_RBCN) | \
				 GENERAL_ATTEN_OFFSET(LATCHED_ATTN_RBCU) | \
				 GENERAL_ATTEN_OFFSET(LATCHED_ATTN_RBCP) | \
				 GENERAL_ATTEN_OFFSET(LATCHED_ATTN_RSVD_GRC))

#define HW_INTERRUT_ASSERT_SET_0 \
				(AEU_INPUTS_ATTN_BITS_TSDM_HW_INTERRUPT | \
				 AEU_INPUTS_ATTN_BITS_TCM_HW_INTERRUPT | \
				 AEU_INPUTS_ATTN_BITS_TSEMI_HW_INTERRUPT | \
				 AEU_INPUTS_ATTN_BITS_PBF_HW_INTERRUPT)
#define HW_PRTY_ASSERT_SET_0	(AEU_INPUTS_ATTN_BITS_BRB_PARITY_ERROR | \
				 AEU_INPUTS_ATTN_BITS_PARSER_PARITY_ERROR | \
				 AEU_INPUTS_ATTN_BITS_TSDM_PARITY_ERROR | \
				 AEU_INPUTS_ATTN_BITS_SEARCHER_PARITY_ERROR |\
				 AEU_INPUTS_ATTN_BITS_TSEMI_PARITY_ERROR)
#define HW_INTERRUT_ASSERT_SET_1 \
				(AEU_INPUTS_ATTN_BITS_QM_HW_INTERRUPT | \
				 AEU_INPUTS_ATTN_BITS_TIMERS_HW_INTERRUPT | \
				 AEU_INPUTS_ATTN_BITS_XSDM_HW_INTERRUPT | \
				 AEU_INPUTS_ATTN_BITS_XCM_HW_INTERRUPT | \
				 AEU_INPUTS_ATTN_BITS_XSEMI_HW_INTERRUPT | \
				 AEU_INPUTS_ATTN_BITS_USDM_HW_INTERRUPT | \
				 AEU_INPUTS_ATTN_BITS_UCM_HW_INTERRUPT | \
				 AEU_INPUTS_ATTN_BITS_USEMI_HW_INTERRUPT | \
				 AEU_INPUTS_ATTN_BITS_UPB_HW_INTERRUPT | \
				 AEU_INPUTS_ATTN_BITS_CSDM_HW_INTERRUPT | \
				 AEU_INPUTS_ATTN_BITS_CCM_HW_INTERRUPT)
#define HW_PRTY_ASSERT_SET_1	(AEU_INPUTS_ATTN_BITS_PBCLIENT_PARITY_ERROR |\
				 AEU_INPUTS_ATTN_BITS_QM_PARITY_ERROR | \
				 AEU_INPUTS_ATTN_BITS_XSDM_PARITY_ERROR | \
				 AEU_INPUTS_ATTN_BITS_XSEMI_PARITY_ERROR | \
				 AEU_INPUTS_ATTN_BITS_DOORBELLQ_PARITY_ERROR |\
			     AEU_INPUTS_ATTN_BITS_VAUX_PCI_CORE_PARITY_ERROR |\
				 AEU_INPUTS_ATTN_BITS_DEBUG_PARITY_ERROR | \
				 AEU_INPUTS_ATTN_BITS_USDM_PARITY_ERROR | \
				 AEU_INPUTS_ATTN_BITS_USEMI_PARITY_ERROR | \
				 AEU_INPUTS_ATTN_BITS_UPB_PARITY_ERROR | \
				 AEU_INPUTS_ATTN_BITS_CSDM_PARITY_ERROR)
#define HW_INTERRUT_ASSERT_SET_2 \
				(AEU_INPUTS_ATTN_BITS_CSEMI_HW_INTERRUPT | \
				 AEU_INPUTS_ATTN_BITS_CDU_HW_INTERRUPT | \
				 AEU_INPUTS_ATTN_BITS_DMAE_HW_INTERRUPT | \
			AEU_INPUTS_ATTN_BITS_PXPPCICLOCKCLIENT_HW_INTERRUPT |\
				 AEU_INPUTS_ATTN_BITS_MISC_HW_INTERRUPT)
#define HW_PRTY_ASSERT_SET_2	(AEU_INPUTS_ATTN_BITS_CSEMI_PARITY_ERROR | \
				 AEU_INPUTS_ATTN_BITS_PXP_PARITY_ERROR | \
			AEU_INPUTS_ATTN_BITS_PXPPCICLOCKCLIENT_PARITY_ERROR |\
				 AEU_INPUTS_ATTN_BITS_CFC_PARITY_ERROR | \
				 AEU_INPUTS_ATTN_BITS_CDU_PARITY_ERROR | \
				 AEU_INPUTS_ATTN_BITS_IGU_PARITY_ERROR | \
				 AEU_INPUTS_ATTN_BITS_MISC_PARITY_ERROR)

#define HW_PRTY_ASSERT_SET_3 (AEU_INPUTS_ATTN_BITS_MCP_LATCHED_ROM_PARITY | \
		AEU_INPUTS_ATTN_BITS_MCP_LATCHED_UMP_RX_PARITY | \
		AEU_INPUTS_ATTN_BITS_MCP_LATCHED_UMP_TX_PARITY | \
		AEU_INPUTS_ATTN_BITS_MCP_LATCHED_SCPAD_PARITY)

#define RSS_FLAGS(bp) \
		(TSTORM_ETH_FUNCTION_COMMON_CONFIG_RSS_IPV4_CAPABILITY | \
		 TSTORM_ETH_FUNCTION_COMMON_CONFIG_RSS_IPV4_TCP_CAPABILITY | \
		 TSTORM_ETH_FUNCTION_COMMON_CONFIG_RSS_IPV6_CAPABILITY | \
		 TSTORM_ETH_FUNCTION_COMMON_CONFIG_RSS_IPV6_TCP_CAPABILITY | \
		 (bp->multi_mode << \
		  TSTORM_ETH_FUNCTION_COMMON_CONFIG_RSS_MODE_SHIFT))
#define MULTI_MASK			0x7f

#define BNX2X_SP_DSB_INDEX \
		(&bp->def_status_blk->sp_sb.\
					index_values[HC_SP_INDEX_ETH_DEF_CONS])

#define SET_FLAG(value, mask, flag) \
	do {\
		(value) &= ~(mask);\
		(value) |= ((flag) << (mask##_SHIFT));\
	} while (0)

#define GET_FLAG(value, mask) \
	(((value) &= (mask)) >> (mask##_SHIFT))

#define GET_FIELD(value, fname) \
	(((value) & (fname##_MASK)) >> (fname##_SHIFT))

#define CAM_IS_INVALID(x) \
	(GET_FLAG(x.flags, \
	MAC_CONFIGURATION_ENTRY_ACTION_TYPE) == \
	(T_ETH_MAC_COMMAND_INVALIDATE))

/* Number of u32 elements in MC hash array */
#define MC_HASH_SIZE			8
#define MC_HASH_OFFSET(bp, i)		(BAR_TSTRORM_INTMEM + \
	TSTORM_APPROXIMATE_MATCH_MULTICAST_FILTERING_OFFSET(BP_FUNC(bp)) + i*4)


#ifndef PXP2_REG_PXP2_INT_STS
#define PXP2_REG_PXP2_INT_STS		PXP2_REG_PXP2_INT_STS_0
#endif

#ifndef ETH_MAX_RX_CLIENTS_E2
#define ETH_MAX_RX_CLIENTS_E2		ETH_MAX_RX_CLIENTS_E1H
#endif

#define BNX2X_VPD_LEN			128
#define VENDOR_ID_LEN			4

/* Congestion management fairness mode */
#define CMNG_FNS_NONE		0
#define CMNG_FNS_MINMAX		1

#define HC_SEG_ACCESS_DEF		0   /*Driver decision 0-3*/
#define HC_SEG_ACCESS_ATTN		4
#define HC_SEG_ACCESS_NORM		0   /*Driver decision 0-1*/

#ifdef BNX2X_MAIN
#define BNX2X_EXTERN
#else
#define BNX2X_EXTERN extern
#endif

BNX2X_EXTERN int load_count[2][3]; /* per path: 0-common, 1-port0, 2-port1 */

extern void bnx2x_set_ethtool_ops(struct net_device *netdev);
void bnx2x_push_indir_table(struct bnx2x *bp);

#endif /* bnx2x.h */<|MERGE_RESOLUTION|>--- conflicted
+++ resolved
@@ -22,13 +22,8 @@
  * (you will need to reboot afterwards) */
 /* #define BNX2X_STOP_ON_ERROR */
 
-<<<<<<< HEAD
-#define DRV_MODULE_VERSION      "1.62.11-0"
-#define DRV_MODULE_RELDATE      "2011/01/31"
-=======
 #define DRV_MODULE_VERSION      "1.62.12-0"
 #define DRV_MODULE_RELDATE      "2011/03/20"
->>>>>>> d762f438
 #define BNX2X_BC_VER            0x040200
 
 #define BNX2X_MULTI_QUEUE
@@ -940,10 +935,6 @@
 
 	int			tx_ring_size;
 
-<<<<<<< HEAD
-	u32			rx_csum;
-=======
->>>>>>> d762f438
 /* L2 header size + 2*VLANs (8 bytes) + LLC SNAP (8 bytes) */
 #define ETH_OVREHEAD		(ETH_HLEN + 8 + 8)
 #define ETH_MIN_PACKET_SIZE		60
@@ -1251,13 +1242,10 @@
 	/* DCBX Negotiation results */
 	struct dcbx_features			dcbx_local_feat;
 	u32					dcbx_error;
-<<<<<<< HEAD
-=======
 #ifdef BCM_DCBNL
 	struct dcbx_features			dcbx_remote_feat;
 	u32					dcbx_remote_flags;
 #endif
->>>>>>> d762f438
 	u32					pending_max;
 };
 
